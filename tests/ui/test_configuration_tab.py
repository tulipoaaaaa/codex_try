--- conflicted
+++ resolved
@@ -50,7 +50,6 @@
     assert errors and "Failed to save configuration" in errors[0]
 
 
-<<<<<<< HEAD
 def test_environment_change_auto_saved(monkeypatch, mock_project_config, tmp_path):
     """Ensure environment selection is persisted when auto-save is enabled."""
 
@@ -79,7 +78,7 @@
 
     assert ("environment.active", "production") in recorded
     assert saved
-=======
+
 def test_import_config_populates_fields(tmp_path, qtbot, mock_project_config):
     cfg = _make_config(mock_project_config, tmp_path)
     tab = ConfigurationTab(cfg)
@@ -106,5 +105,4 @@
     assert tab.config_path.text() == "cfg.yaml"
     assert tab.fred_key.text() == "abc"
     assert tab.corpus_root.text() == "/data"
-    assert not tab.enable_ocr.isChecked()
->>>>>>> 41ced3b7
+    assert not tab.enable_ocr.isChecked()
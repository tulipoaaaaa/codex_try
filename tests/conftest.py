import sys
import types
import os
import tempfile
import shutil
import pytest

# Ensure app and shared_tools packages are importable
base_dir = os.path.abspath(os.path.join(os.path.dirname(__file__), '..'))
sys.path.insert(0, os.path.join(base_dir, 'CorpusBuilderApp'))
sys.path.insert(0, os.path.join(base_dir, 'CorpusBuilderApp', 'shared_tools'))

if 'PySide6' not in sys.modules:
    class _Signal:
        def __init__(self, *a, **k):
            self._slots = []
        def connect(self, slot):
            self._slots.append(slot)
        def emit(self, *a, **k):
            for s in self._slots:
                s(*a, **k)
    class QApplication:
        _instance = None
        def __init__(self, *a, **k):
            QApplication._instance = self
        @classmethod
        def instance(cls):
            return cls._instance
        def quit(self):
            pass
        def processEvents(self, *a, **k):
            pass
    class QDir:
        @staticmethod
        def homePath():
            import os
            return os.path.expanduser('~')
        @staticmethod
        def rootPath():
            return '/'
    class QPushButton:
        def __init__(self, *a, **k):
            self.clicked = _Signal()
    class QLabel:
        def __init__(self, *a, **k):
            self._text = ''
        def setText(self, t):
            self._text = t
        def text(self):
            return self._text
        def setObjectName(self, n):
            pass
    class QProgressBar:
        def __init__(self, *a, **k):
            self._value = 0
        def setRange(self, a, b):
            pass
        def setValue(self, v):
            self._value = v
    class QCheckBox:
        def __init__(self, *a, **k):
            self._checked = False
        def setChecked(self, v):
            self._checked = v
        def isChecked(self):
            return self._checked
    class QWidget: pass
    class QVBoxLayout:
        def __init__(self, *a, **k):
            pass
        def addWidget(self, *a, **k):
            pass
        def addLayout(self, *a, **k):
            pass
    class QGroupBox(QWidget):
        def __init__(self, *a, **k):
            pass
    class QSpinBox:
        def __init__(self, *a, **k):
            self._value = 0
        def setRange(self, a, b):
            pass
        def setValue(self, v):
            self._value = v
        def value(self):
            return self._value
    class QListWidget(QWidget):
        def __init__(self, *a, **k):
            self._items = []
        def addItem(self, item):
            self._items.append(item)
        def clear(self):
            self._items = []
        def count(self):
            return len(self._items)
        def item(self, i):
            return types.SimpleNamespace(text=lambda: self._items[i], isSelected=lambda: True)
    class QTreeView(QWidget):
        pass
    class QTabWidget(QWidget):
        def addTab(self, *a, **k):
            pass
    class QFileDialog: pass
    class QMessageBox: pass
    class QSystemTrayIcon:
        def __init__(self, *a, **k):
            pass
    class QUrl: pass
    Qt = types.SimpleNamespace(MouseButton=types.SimpleNamespace(LeftButton=1), CaseSensitivity=types.SimpleNamespace(CaseInsensitive=0), AlignmentFlag=types.SimpleNamespace(AlignLeft=0))
    def Slot(*a, **k):
        def decorator(fn):
            return fn
        return decorator
    qtcore = types.SimpleNamespace(
        QObject=object,
        Signal=lambda *a, **k: _Signal(),
        QThread=object,
        QTimer=object,
        QDir=QDir,
        Qt=Qt,
        Slot=Slot,
        QMutex=object,
        QUrl=QUrl,
        qDebug=lambda *a, **k: None,
        qWarning=lambda *a, **k: None,
        qCritical=lambda *a, **k: None,
        qFatal=lambda *a, **k: None,
<<<<<<< HEAD
        qInfo=lambda *a, **k: None,
        qInstallMessageHandler=lambda *a, **k: None,
        Property=object,
    )
    qtwidgets = types.SimpleNamespace(
        QApplication=QApplication,
        QWidget=QWidget,
        QVBoxLayout=QVBoxLayout,
        QHBoxLayout=QVBoxLayout,
        QTabWidget=QTabWidget,
        QLabel=QLabel,
        QProgressBar=QProgressBar,
        QPushButton=QPushButton,
        QCheckBox=QCheckBox,
        QSpinBox=QSpinBox,
        QListWidget=QListWidget,
        QTreeView=QTreeView,
        QGroupBox=QGroupBox,
        QFileDialog=QFileDialog,
        QMessageBox=QMessageBox,
        QSystemTrayIcon=QSystemTrayIcon,
    )
=======
        Property=object,
        __version__="6.5.0",
        qVersion=lambda: "6.5.0",
    )
    qtwidgets = types.SimpleNamespace(QApplication=QApplication, QWidget=QWidget, QVBoxLayout=QVBoxLayout, QHBoxLayout=QVBoxLayout, QTabWidget=QTabWidget, QLabel=QLabel, QProgressBar=QProgressBar, QPushButton=QPushButton, QCheckBox=QCheckBox, QSpinBox=QSpinBox, QListWidget=QListWidget, QGroupBox=QGroupBox, QFileDialog=QFileDialog, QMessageBox=QMessageBox, QSystemTrayIcon=QSystemTrayIcon)
>>>>>>> 730a29c6
    qtgui = types.SimpleNamespace(QIcon=object)
    qttest = types.SimpleNamespace(QTest=object)
    qtmultimedia = types.SimpleNamespace(QSoundEffect=object)
<<<<<<< HEAD
    qttest = types.SimpleNamespace(QTest=object)
    sys.modules['PySide6'] = types.SimpleNamespace(
        QtCore=qtcore,
        QtWidgets=qtwidgets,
        QtGui=qtgui,
        QtTest=qttest,
    )
    sys.modules['PySide6.QtCore'] = qtcore
    sys.modules['PySide6.QtWidgets'] = qtwidgets
    sys.modules['PySide6.QtGui'] = qtgui
    sys.modules['PySide6.QtMultimedia'] = qtmultimedia
    sys.modules['PySide6.QtTest'] = qttest

for mod in [
    "fitz",
    "pytesseract",
    "cv2",
    "numpy",
    "matplotlib",
    "matplotlib.pyplot",
    "seaborn",
]:
    sys.modules.setdefault(mod, types.ModuleType(mod))

if "langdetect" not in sys.modules:
    langdetect = types.ModuleType("langdetect")
    langdetect.detect_langs = lambda *a, **k: []
    langdetect.LangDetectException = Exception
    sys.modules["langdetect"] = langdetect

dummy_pil = types.ModuleType("PIL")
dummy_image_mod = types.ModuleType("PIL.Image")

class DummyImage:
    ...

dummy_image_mod.Image = DummyImage
dummy_enhance_mod = types.ModuleType("PIL.ImageEnhance")

class DummyEnhance:
    ...

dummy_enhance_mod.ImageEnhance = DummyEnhance
dummy_pil.Image = dummy_image_mod
dummy_pil.ImageEnhance = dummy_enhance_mod
sys.modules.setdefault("PIL", dummy_pil)
sys.modules.setdefault("PIL.Image", dummy_image_mod)
sys.modules.setdefault("PIL.ImageEnhance", dummy_enhance_mod)


@pytest.fixture(scope="session")
def qapp():
    """Provide a QApplication instance for tests."""
    from PySide6.QtWidgets import QApplication
    app = QApplication.instance()
    if app is None:
        app = QApplication([])
    yield app
    app.quit()


@pytest.fixture
def temp_dir():
    """Create a temporary directory for tests."""
    path = tempfile.mkdtemp()
    yield path
    shutil.rmtree(path)


@pytest.fixture
def mock_project_config(temp_dir):
    """Return a simple project config object with directories."""

    class DummyConfig:
        def __init__(self, base):
            self.base = base
            self.config = {
                "directories": {
                    "corpus_root": base,
                    "raw_data": os.path.join(base, "raw"),
                    "processed_data": os.path.join(base, "processed"),
                    "metadata": os.path.join(base, "metadata"),
                    "logs": os.path.join(base, "logs"),
                }
            }

        def get_directory(self, name):
            return self.config["directories"][name]

    cfg = DummyConfig(temp_dir)
    for p in cfg.config["directories"].values():
        os.makedirs(p, exist_ok=True)
    return cfg


@pytest.fixture
def sample_files(temp_dir):
    """Create sample text and metadata files for tests."""
    files = {}
    text_file = os.path.join(temp_dir, "sample.txt")
    with open(text_file, "w") as f:
        f.write("This is a sample text file for testing.")
    files["text"] = text_file

    metadata_file = os.path.join(temp_dir, "sample_metadata.json")
    metadata = {
        "title": "Sample Document",
        "author": "Test Author",
        "year": 2023,
        "domain": "Risk Management",
    }
    import json
    with open(metadata_file, "w") as f:
        json.dump(metadata, f)
    files["metadata"] = metadata_file

    return files
=======
    sys.modules['PySide6'] = types.SimpleNamespace(QtCore=qtcore, QtWidgets=qtwidgets, QtGui=qtgui, QtTest=qttest)
    sys.modules['PySide6.QtCore'] = qtcore
    sys.modules['PySide6.QtWidgets'] = qtwidgets
    sys.modules['PySide6.QtGui'] = qtgui
    sys.modules['PySide6.QtTest'] = qttest
    sys.modules['PySide6.QtMultimedia'] = qtmultimedia
>>>>>>> 730a29c6
<|MERGE_RESOLUTION|>--- conflicted
+++ resolved
@@ -125,10 +125,11 @@
         qWarning=lambda *a, **k: None,
         qCritical=lambda *a, **k: None,
         qFatal=lambda *a, **k: None,
-<<<<<<< HEAD
         qInfo=lambda *a, **k: None,
         qInstallMessageHandler=lambda *a, **k: None,
         Property=object,
+        __version__="6.5.0",
+        qVersion=lambda: "6.5.0",
     )
     qtwidgets = types.SimpleNamespace(
         QApplication=QApplication,
@@ -148,18 +149,9 @@
         QMessageBox=QMessageBox,
         QSystemTrayIcon=QSystemTrayIcon,
     )
-=======
-        Property=object,
-        __version__="6.5.0",
-        qVersion=lambda: "6.5.0",
-    )
-    qtwidgets = types.SimpleNamespace(QApplication=QApplication, QWidget=QWidget, QVBoxLayout=QVBoxLayout, QHBoxLayout=QVBoxLayout, QTabWidget=QTabWidget, QLabel=QLabel, QProgressBar=QProgressBar, QPushButton=QPushButton, QCheckBox=QCheckBox, QSpinBox=QSpinBox, QListWidget=QListWidget, QGroupBox=QGroupBox, QFileDialog=QFileDialog, QMessageBox=QMessageBox, QSystemTrayIcon=QSystemTrayIcon)
->>>>>>> 730a29c6
     qtgui = types.SimpleNamespace(QIcon=object)
     qttest = types.SimpleNamespace(QTest=object)
     qtmultimedia = types.SimpleNamespace(QSoundEffect=object)
-<<<<<<< HEAD
-    qttest = types.SimpleNamespace(QTest=object)
     sys.modules['PySide6'] = types.SimpleNamespace(
         QtCore=qtcore,
         QtWidgets=qtwidgets,
@@ -169,6 +161,7 @@
     sys.modules['PySide6.QtCore'] = qtcore
     sys.modules['PySide6.QtWidgets'] = qtwidgets
     sys.modules['PySide6.QtGui'] = qtgui
+    sys.modules['PySide6.QtTest'] = qttest
     sys.modules['PySide6.QtMultimedia'] = qtmultimedia
     sys.modules['PySide6.QtTest'] = qttest
 
@@ -275,12 +268,4 @@
         json.dump(metadata, f)
     files["metadata"] = metadata_file
 
-    return files
-=======
-    sys.modules['PySide6'] = types.SimpleNamespace(QtCore=qtcore, QtWidgets=qtwidgets, QtGui=qtgui, QtTest=qttest)
-    sys.modules['PySide6.QtCore'] = qtcore
-    sys.modules['PySide6.QtWidgets'] = qtwidgets
-    sys.modules['PySide6.QtGui'] = qtgui
-    sys.modules['PySide6.QtTest'] = qttest
-    sys.modules['PySide6.QtMultimedia'] = qtmultimedia
->>>>>>> 730a29c6
+    return files
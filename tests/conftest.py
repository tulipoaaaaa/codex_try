import sys
import types
import os
import tempfile
import shutil
import pytest

# Ensure repo root is importable when running tests individually
base_dir = os.path.abspath(os.path.join(os.path.dirname(__file__), ".."))
if base_dir not in sys.path:
    sys.path.insert(0, base_dir)

# Alias for compatibility with CryptoCorpusBuilder imports
sys.modules.setdefault(
    "CryptoCorpusBuilder",
    types.ModuleType("CryptoCorpusBuilder"),
)
sys.modules.setdefault(
    "CryptoCorpusBuilder.shared_tools",
    __import__("CorpusBuilderApp.shared_tools", fromlist=["dummy"]),
)

try:
    from dotenv import load_dotenv  # type: ignore
except Exception:  # pragma: no cover - optional dependency
    def load_dotenv(*args, **kwargs):
        pass
    stub = types.ModuleType("dotenv")
    stub.load_dotenv = load_dotenv
    sys.modules.setdefault("dotenv", stub)

# Ensure the CorpusBuilderApp root is on the Python path
project_root = os.path.abspath(os.path.join(os.path.dirname(__file__), '..', 'CorpusBuilderApp'))
if project_root not in sys.path:
    sys.path.insert(0, project_root)

if os.environ.get("PYTEST_QT_STUBS") == "1":
    print("Loaded PySide6 stub")
    class _Signal:
        def __init__(self, *a, **k):
            self._slots = []
        def connect(self, slot):
            self._slots.append(slot)
        def emit(self, *a, **k):
            for s in self._slots:
                s(*a, **k)

    class _DummyModule(types.ModuleType):
        def __getattr__(self, name):
            obj = type(name, (), {})
            setattr(self, name, obj)
            return obj
    class QApplication:
        _instance = None
        def __init__(self, *a, **k):
            QApplication._instance = self
        @classmethod
        def instance(cls):
            return cls._instance
        def quit(self):
            pass
        def processEvents(self, *a, **k):
            pass
    class QDir:
        @staticmethod
        def homePath():
            import os
            return os.path.expanduser('~')
        @staticmethod
        def rootPath():
            return '/'
    class QPushButton:
        def __init__(self, *a, **k):
            self.clicked = _Signal()
    class QLabel:
        def __init__(self, *a, **k):
            self._text = ''
        def setText(self, t):
            self._text = t
        def text(self):
            return self._text
        def setObjectName(self, n):
            pass
    class QProgressBar:
        def __init__(self, *a, **k):
            self._value = 0
        def setRange(self, a, b):
            pass
        def setValue(self, v):
            self._value = v
    class QCheckBox:
        def __init__(self, *a, **k):
            self._checked = False
        def setChecked(self, v):
            self._checked = v
        def isChecked(self):
            return self._checked
    class QWidget: pass
    class QVBoxLayout:
        def __init__(self, *a, **k):
            pass
        def addWidget(self, *a, **k):
            pass
        def addLayout(self, *a, **k):
            pass
    class QGroupBox(QWidget):
        def __init__(self, *a, **k):
            pass
    class QFrame(QWidget):
        pass
    class QScrollArea(QWidget):
        def __init__(self, *a, **k):
            pass
        def setWidget(self, *a, **k):
            pass
    class QMenu(QWidget):
        def __init__(self, *a, **k):
            pass
    class QTableWidgetItem:
        def __init__(self, *a, **k):
            pass
    class QHeaderView:
        ResizeMode = types.SimpleNamespace(ResizeToContents=1, Stretch=2)
    class QLineEdit(QWidget):
        def text(self):
            return ""
        def setText(self, *a, **k):
            pass
    class QDateEdit(QWidget):
        def __init__(self, *a, **k):
            pass
        def setDate(self, *a, **k):
            pass
        def setDisplayFormat(self, *a, **k):
            pass
    class QComboBox(QWidget):
        def __init__(self, *a, **k):
            self._text = ""
        def addItem(self, *a, **k):
            pass
        def currentText(self):
            return self._text
        def setCurrentText(self, t):
            self._text = t
    class QGridLayout:
        def addWidget(self, *a, **k):
            pass
    class QTextEdit(QWidget):
        def toPlainText(self):
            return ""
        def setPlainText(self, *a, **k):
            pass
    class QTableWidget(QWidget):
        pass
    class QSplitter(QWidget):
        pass
    class QScrollArea(QWidget):
        def setWidgetResizable(self, *a, **k):
            pass
        def setHorizontalScrollBarPolicy(self, *a, **k):
            pass
    class QSpinBox:
        def __init__(self, *a, **k):
            self._value = 0
        def setRange(self, a, b):
            pass
        def setValue(self, v):
            self._value = v
        def value(self):
            return self._value
    class QListWidget(QWidget):
        def __init__(self, *a, **k):
            self._items = []
        def addItem(self, item):
            self._items.append(item)
        def clear(self):
            self._items = []
        def count(self):
            return len(self._items)
        def item(self, i):
            return types.SimpleNamespace(text=lambda: self._items[i], isSelected=lambda: True)
    class QTreeView(QWidget):
        pass
    class QTableWidgetItem:
        def __init__(self, *a, **k):
            pass
    class QDateEdit(QWidget):
        def setDate(self, *a, **k):
            pass
        def setDisplayFormat(self, *a, **k):
            pass
        def setCalendarPopup(self, *a, **k):
            pass
    class QMenu(QWidget):
        def addAction(self, *a, **k):
            pass
    class QTabWidget(QWidget):
        def addTab(self, *a, **k):
            pass
    class QFileDialog: pass
    class QMessageBox: pass
    class QSystemTrayIcon:
        def __init__(self, *a, **k):
            pass
    class QInputDialog(QWidget):
        pass
    class QSlider(QWidget):
        pass
    class QHeaderView(QWidget):
        Stretch = 0
        ResizeToContents = 1
        def setSectionResizeMode(self, *a, **k):
            pass
    class QFont:
        pass
    class QSizePolicy:
        Expanding = 0
        Preferred = 1
    class QFileSystemModel(QWidget):
        pass
    class QDate:
        currentDate = staticmethod(lambda: None)
        def addDays(self, *a):
            return self
    class QDialog(QWidget):
        pass
    class QColor:
        def __init__(self, *a, **k):
            pass
    class QBrush:
        def __init__(self, *a, **k):
            pass
    class QTextCharFormat:
        def __init__(self, *a, **k):
            pass
    class QMargins:
        def __init__(self, *a, **k):
            pass
    class QUrl: pass
    Qt = types.SimpleNamespace(MouseButton=types.SimpleNamespace(LeftButton=1), CaseSensitivity=types.SimpleNamespace(CaseInsensitive=0), AlignmentFlag=types.SimpleNamespace(AlignLeft=0))
    def Slot(*a, **k):
        def decorator(fn):
            return fn
        return decorator
    qtcore = types.SimpleNamespace(
        QObject=object,
        Signal=lambda *a, **k: _Signal(),
        QThread=object,
        QTimer=object,
        QDir=QDir,
        Qt=Qt,
        Slot=Slot,
        QMutex=object,
        QUrl=QUrl,
        QDate=QDate,
        QMargins=QMargins,
        qDebug=lambda *a, **k: None,
        qWarning=lambda *a, **k: None,
        qCritical=lambda *a, **k: None,
        qFatal=lambda *a, **k: None,
        qInfo=lambda *a, **k: None,
        qInstallMessageHandler=lambda *a, **k: None,
        Property=object,
        __version__="6.5.0",
        qVersion=lambda: "6.5.0",
    )
<<<<<<< HEAD
    qtwidgets = _DummyModule("PySide6.QtWidgets")
    qtwidgets.QApplication = QApplication
    qtwidgets.QWidget = QWidget
    qtwidgets.QVBoxLayout = QVBoxLayout
    qtwidgets.QHBoxLayout = QVBoxLayout
    qtwidgets.QTabWidget = QTabWidget
    qtwidgets.QLabel = QLabel
    qtwidgets.QProgressBar = QProgressBar
    qtwidgets.QPushButton = QPushButton
    qtwidgets.QCheckBox = QCheckBox
    qtwidgets.QSpinBox = QSpinBox
    qtwidgets.QListWidget = QListWidget
    qtwidgets.QTreeView = QTreeView
    qtwidgets.QGroupBox = QGroupBox
    qtwidgets.QFrame = QFrame
    qtwidgets.QScrollArea = QScrollArea
    qtwidgets.QMenu = QMenu
    qtwidgets.QLineEdit = QLineEdit
    qtwidgets.QDateEdit = QDateEdit
    qtwidgets.QComboBox = QComboBox
    qtwidgets.QGridLayout = QGridLayout
    qtwidgets.QTextEdit = QTextEdit
    qtwidgets.QTableWidget = QTableWidget
    qtwidgets.QTableWidgetItem = QTableWidgetItem
    qtwidgets.QHeaderView = QHeaderView
    qtwidgets.QSplitter = QSplitter
    qtwidgets.QFileDialog = QFileDialog
    qtwidgets.QMessageBox = QMessageBox
    qtwidgets.QSystemTrayIcon = QSystemTrayIcon

    qtgui = _DummyModule("PySide6.QtGui")
    qtgui.QIcon = object
    qtcharts = _DummyModule("PySide6.QtCharts")
=======
    qtwidgets = types.SimpleNamespace(
        QApplication=QApplication,
        QWidget=QWidget,
        QVBoxLayout=QVBoxLayout,
        QHBoxLayout=QVBoxLayout,
        QTabWidget=QTabWidget,
        QLabel=QLabel,
        QProgressBar=QProgressBar,
        QPushButton=QPushButton,
        QCheckBox=QCheckBox,
        QSpinBox=QSpinBox,
        QListWidget=QListWidget,
        QTreeView=QTreeView,
        QGroupBox=QGroupBox,
        QFrame=QFrame,
        QLineEdit=QLineEdit,
        QComboBox=QComboBox,
        QGridLayout=QGridLayout,
        QTextEdit=QTextEdit,
        QTableWidget=QTableWidget,
        QTableWidgetItem=QTableWidgetItem,
        QSplitter=QSplitter,
        QScrollArea=QScrollArea,
        QFileDialog=QFileDialog,
        QMessageBox=QMessageBox,
        QSystemTrayIcon=QSystemTrayIcon,
        QInputDialog=QInputDialog,
        QSlider=QSlider,
        QHeaderView=QHeaderView,
        QSizePolicy=QSizePolicy,
        QDateEdit=QDateEdit,
        QMenu=QMenu,
        QFileSystemModel=QFileSystemModel,
        QDialog=QDialog,
    )
    qtgui = types.SimpleNamespace(
        QIcon=object,
        QFont=QFont,
        QSizePolicy=QSizePolicy,
        QColor=QColor,
        QTextCharFormat=QTextCharFormat,
        QBrush=QBrush,
    )
>>>>>>> 9d4dff14
    qttest = types.SimpleNamespace(QTest=object)
    qtmultimedia = types.SimpleNamespace(QSoundEffect=object)
    sys.modules['PySide6'] = types.SimpleNamespace(
        QtCore=qtcore,
        QtWidgets=qtwidgets,
        QtGui=qtgui,
        QtCharts=qtcharts,
        QtTest=qttest,
        __version__="6.5.0",
    )
    sys.modules['PySide6.QtCore'] = qtcore
    sys.modules['PySide6.QtWidgets'] = qtwidgets
    sys.modules['PySide6.QtGui'] = qtgui
    sys.modules['PySide6.QtCharts'] = qtcharts
    sys.modules['PySide6.QtTest'] = qttest
    sys.modules['PySide6.QtMultimedia'] = qtmultimedia
    sys.modules['PySide6.QtTest'] = qttest

for mod in [
    "fitz",
    "pytesseract",
    "cv2",
    "numpy",
    "matplotlib",
    "matplotlib.pyplot",
    "seaborn",
]:
    sys.modules.setdefault(mod, types.ModuleType(mod))

if "langdetect" not in sys.modules:
    langdetect = types.ModuleType("langdetect")
    langdetect.detect_langs = lambda *a, **k: []
    langdetect.LangDetectException = Exception
    sys.modules["langdetect"] = langdetect

dummy_pil = types.ModuleType("PIL")
dummy_image_mod = types.ModuleType("PIL.Image")

class DummyImage:
    ...

dummy_image_mod.Image = DummyImage
dummy_enhance_mod = types.ModuleType("PIL.ImageEnhance")

class DummyEnhance:
    ...

dummy_enhance_mod.ImageEnhance = DummyEnhance
dummy_pil.Image = dummy_image_mod
dummy_pil.ImageEnhance = dummy_enhance_mod
sys.modules.setdefault("PIL", dummy_pil)
sys.modules.setdefault("PIL.Image", dummy_image_mod)
sys.modules.setdefault("PIL.ImageEnhance", dummy_enhance_mod)


@pytest.fixture(scope="session")
def qapp():
    """Provide a QApplication instance for tests."""
    from PySide6.QtWidgets import QApplication
    app = QApplication.instance()
    if app is None:
        app = QApplication([])
    yield app
    app.quit()


@pytest.fixture
def temp_dir():
    """Create a temporary directory for tests."""
    path = tempfile.mkdtemp()
    yield path
    shutil.rmtree(path)


@pytest.fixture
def mock_project_config(temp_dir):
    """Return a simple project config object with directories."""

    class DummyConfig:
        def __init__(self, base):
            self.base = base
            self.config = {
                "directories": {
                    "corpus_root": base,
                    "raw_data": os.path.join(base, "raw"),
                    "processed_data": os.path.join(base, "processed"),
                    "metadata": os.path.join(base, "metadata"),
                    "logs": os.path.join(base, "logs"),
                }
            }

        def get_directory(self, name):
            return self.config["directories"][name]

        def get_logs_dir(self):
            return self.config["directories"]["logs"]

    cfg = DummyConfig(temp_dir)
    for p in cfg.config["directories"].values():
        os.makedirs(p, exist_ok=True)
    return cfg


@pytest.fixture
def sample_files(temp_dir):
    """Create sample text and metadata files for tests."""
    files = {}
    text_file = os.path.join(temp_dir, "sample.txt")
    with open(text_file, "w") as f:
        f.write("This is a sample text file for testing.")
    files["text"] = text_file

    metadata_file = os.path.join(temp_dir, "sample_metadata.json")
    metadata = {
        "title": "Sample Document",
        "author": "Test Author",
        "year": 2023,
        "domain": "Risk Management",
    }
    import json
    with open(metadata_file, "w") as f:
        json.dump(metadata, f)
    files["metadata"] = metadata_file

    return files<|MERGE_RESOLUTION|>--- conflicted
+++ resolved
@@ -264,41 +264,7 @@
         __version__="6.5.0",
         qVersion=lambda: "6.5.0",
     )
-<<<<<<< HEAD
-    qtwidgets = _DummyModule("PySide6.QtWidgets")
-    qtwidgets.QApplication = QApplication
-    qtwidgets.QWidget = QWidget
-    qtwidgets.QVBoxLayout = QVBoxLayout
-    qtwidgets.QHBoxLayout = QVBoxLayout
-    qtwidgets.QTabWidget = QTabWidget
-    qtwidgets.QLabel = QLabel
-    qtwidgets.QProgressBar = QProgressBar
-    qtwidgets.QPushButton = QPushButton
-    qtwidgets.QCheckBox = QCheckBox
-    qtwidgets.QSpinBox = QSpinBox
-    qtwidgets.QListWidget = QListWidget
-    qtwidgets.QTreeView = QTreeView
-    qtwidgets.QGroupBox = QGroupBox
-    qtwidgets.QFrame = QFrame
-    qtwidgets.QScrollArea = QScrollArea
-    qtwidgets.QMenu = QMenu
-    qtwidgets.QLineEdit = QLineEdit
-    qtwidgets.QDateEdit = QDateEdit
-    qtwidgets.QComboBox = QComboBox
-    qtwidgets.QGridLayout = QGridLayout
-    qtwidgets.QTextEdit = QTextEdit
-    qtwidgets.QTableWidget = QTableWidget
-    qtwidgets.QTableWidgetItem = QTableWidgetItem
-    qtwidgets.QHeaderView = QHeaderView
-    qtwidgets.QSplitter = QSplitter
-    qtwidgets.QFileDialog = QFileDialog
-    qtwidgets.QMessageBox = QMessageBox
-    qtwidgets.QSystemTrayIcon = QSystemTrayIcon
-
-    qtgui = _DummyModule("PySide6.QtGui")
-    qtgui.QIcon = object
-    qtcharts = _DummyModule("PySide6.QtCharts")
-=======
+    
     qtwidgets = types.SimpleNamespace(
         QApplication=QApplication,
         QWidget=QWidget,
@@ -342,7 +308,7 @@
         QTextCharFormat=QTextCharFormat,
         QBrush=QBrush,
     )
->>>>>>> 9d4dff14
+
     qttest = types.SimpleNamespace(QTest=object)
     qtmultimedia = types.SimpleNamespace(QSoundEffect=object)
     sys.modules['PySide6'] = types.SimpleNamespace(

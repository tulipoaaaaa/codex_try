--- conflicted
+++ resolved
@@ -77,14 +77,9 @@
     qtcore.QObject = type("QObject", (), {})
     qtcore.QThread = type("QThread", (), {})
     qtcore.QTimer = type("QTimer", (), {})
-<<<<<<< HEAD
-    qtcore.Slot = lambda *a, **k: (lambda *a, **k: None)
-    qtcore.qInstallMessageHandler = lambda *a, **k: None
-=======
     qtcore.QMutex = type("QMutex", (), {"lock": lambda *a, **k: None, "unlock": lambda *a, **k: None})
     qtcore.qInstallMessageHandler = lambda *a, **k: None
     qtcore.Slot = lambda *a, **k: (lambda f: f)
->>>>>>> cf2cafaa
     sys.modules["PySide6.QtCore"] = qtcore
 
     sys.modules["PySide6.QtGui"] = _SafeStubModule("PySide6.QtGui")

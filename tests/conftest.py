import sys
import types
import os
import tempfile
import shutil
import pytest

# Ensure repo root is importable when running tests individually
base_dir = os.path.abspath(os.path.join(os.path.dirname(__file__), ".."))
if base_dir not in sys.path:
    sys.path.insert(0, base_dir)


try:
    from dotenv import load_dotenv  # type: ignore
except Exception:  # pragma: no cover - optional dependency
    def load_dotenv(*args, **kwargs):
        pass
    stub = types.ModuleType("dotenv")
    stub.load_dotenv = load_dotenv
    sys.modules.setdefault("dotenv", stub)

# Ensure the CorpusBuilderApp root is on the Python path
project_root = os.path.abspath(os.path.join(os.path.dirname(__file__), '..', 'CorpusBuilderApp'))
if project_root not in sys.path:
    sys.path.insert(0, project_root)

if os.environ.get("PYTEST_QT_STUBS") == "1":
    print("Loaded PySide6 stub")
    class _Signal:
        def __init__(self, *a, **k):
            self._slots = []
        def connect(self, slot):
            self._slots.append(slot)
        def emit(self, *a, **k):
            for s in self._slots:
                s(*a, **k)

    class _DummyModule(types.ModuleType):
        def __getattr__(self, name):
            obj = type(name, (), {})
            setattr(self, name, obj)
            return obj
    class QApplication:
        _instance = None
        def __init__(self, *a, **k):
            QApplication._instance = self
        @classmethod
        def instance(cls):
            return cls._instance
        def quit(self):
            pass
        def processEvents(self, *a, **k):
            pass
    class QDir:
        @staticmethod
        def homePath():
            import os
            return os.path.expanduser('~')
        @staticmethod
        def rootPath():
            return '/'
    class QPushButton:
        def __init__(self, *a, **k):
            self.clicked = _Signal()
    class QLabel:
        def __init__(self, *a, **k):
            self._text = ''
        def setText(self, t):
            self._text = t
        def text(self):
            return self._text
        def setObjectName(self, n):
            pass
    class QProgressBar:
        def __init__(self, *a, **k):
            self._value = 0
        def setRange(self, a, b):
            pass
        def setValue(self, v):
            self._value = v
    class QCheckBox:
        def __init__(self, *a, **k):
            self._checked = False
        def setChecked(self, v):
            self._checked = v
        def isChecked(self):
            return self._checked
    class QWidget:
        def __init__(self, *a, **k):
            pass
    class QVBoxLayout:
        def __init__(self, *a, **k):
            pass
        def addWidget(self, *a, **k):
            pass
        def addLayout(self, *a, **k):
            pass
    class QGroupBox(QWidget):
        def __init__(self, *a, **k):
            pass
    class QFrame(QWidget):
        pass
    class QScrollArea(QWidget):
        def __init__(self, *a, **k):
            pass
        def setWidget(self, *a, **k):
            pass
    class QMenu(QWidget):
        def __init__(self, *a, **k):
            pass
    class QTableWidgetItem:
        def __init__(self, *a, **k):
            pass
    class QHeaderView:
        ResizeMode = types.SimpleNamespace(ResizeToContents=1, Stretch=2)
    class QLineEdit(QWidget):
        def text(self):
            return ""
        def setText(self, *a, **k):
            pass
    class QDateEdit(QWidget):
        def __init__(self, *a, **k):
            pass
        def setDate(self, *a, **k):
            pass
        def setDisplayFormat(self, *a, **k):
            pass
    class QComboBox(QWidget):
        def __init__(self, *a, **k):
            self._text = ""
        def addItem(self, *a, **k):
            pass
        def currentText(self):
            return self._text
        def setCurrentText(self, t):
            self._text = t
    class QGridLayout:
        def addWidget(self, *a, **k):
            pass
    class QTextEdit(QWidget):
        def toPlainText(self):
            return ""
        def setPlainText(self, *a, **k):
            pass
    class QScrollArea(QWidget):
        def setWidgetResizable(self, *a, **k):
            pass
        def setWidget(self, *a, **k):
            pass
    class QMenu(QWidget):
        def addAction(self, *a, **k):
            pass
        def exec(self, *a, **k):
            pass
    class QTableWidget(QWidget):
        pass
    class QTableWidgetItem:
        def __init__(self, *a, **k):
            pass
    class QTableView(QWidget):
        pass
    class QHeaderView(QWidget):
        class ResizeMode:
            Stretch = 0
        def setSectionResizeMode(self, *a, **k):
            pass
    class QStandardItemModel:
        def __init__(self, *a, **k):
            pass
        def setHorizontalHeaderLabels(self, *a, **k):
            pass
        def rowCount(self):
            return 0
        def insertRow(self, *a, **k):
            pass
        def setItem(self, *a, **k):
            pass
    class QStandardItem:
        def __init__(self, *a, **k):
            pass
        def text(self):
            return ""
    class QFileSystemModel:
        def setReadOnly(self, *a, **k):
            pass
        def setRootPath(self, *a, **k):
            pass
        def index(self, p):
            return p
        def filePath(self, index):
            return index
    class QSortFilterProxyModel:
        def setSourceModel(self, *a, **k):
            pass
        def setFilterCaseSensitivity(self, *a, **k):
            pass
        def setFilterFixedString(self, *a, **k):
            pass
        def mapFromSource(self, index):
            return index
        def mapToSource(self, index):
            return index
    class QDateEdit(QWidget):
        def setDate(self, *a, **k):
            pass
        def date(self):
            return None
    class QSplitter(QWidget):
        pass
    class QMenu: pass
    class QScrollArea(QWidget):
        pass
    class QDateEdit(QWidget):
        def __init__(self, *a, **k):
            pass
    class QTableWidgetItem: pass
    class QInputDialog: pass
    class QSlider(QWidget): pass
    class QFont: pass
    class QSizePolicy: pass
    class QHeaderView: pass
    class QFileSystemModel: pass
    class QSpinBox:
        def __init__(self, *a, **k):
            self._value = 0
        def setRange(self, a, b):
            pass
        def setValue(self, v):
            self._value = v
        def value(self):
            return self._value
    class QListWidget(QWidget):
        def __init__(self, *a, **k):
            self._items = []
        def addItem(self, item):
            self._items.append(item)
        def clear(self):
            self._items = []
        def count(self):
            return len(self._items)
        def item(self, i):
            return types.SimpleNamespace(text=lambda: self._items[i], isSelected=lambda: True)
    class QTreeView(QWidget):
        pass
    class QTableWidgetItem:
        def __init__(self, *a, **k):
            pass
    class QDateEdit(QWidget):
        def setDate(self, *a, **k):
            pass
        def setDisplayFormat(self, *a, **k):
            pass
        def setCalendarPopup(self, *a, **k):
            pass
    class QMenu(QWidget):
        def addAction(self, *a, **k):
            pass
    class QTabWidget(QWidget):
        def addTab(self, *a, **k):
            pass
    class QFileDialog:
        @staticmethod
        def getExistingDirectory(*a, **k):
            return ""
    class QMessageBox: pass
    class QSystemTrayIcon:
        def __init__(self, *a, **k):
            pass
    class QInputDialog(QWidget):
        pass
    class QSlider(QWidget):
        pass
    class QHeaderView(QWidget):
        Stretch = 0
        ResizeToContents = 1
        def setSectionResizeMode(self, *a, **k):
            pass
    class QFont:
        pass
    class QSizePolicy:
        Expanding = 0
        Preferred = 1
    class QFileSystemModel(QWidget):
        pass
    class QDate:
        currentDate = staticmethod(lambda: None)
        def addDays(self, *a):
            return self
    class QDialog(QWidget):
        pass
    class QColor:
        def __init__(self, *a, **k):
            pass
    class QBrush:
        def __init__(self, *a, **k):
            pass
    class QTextCharFormat:
        def __init__(self, *a, **k):
            pass
    class QMargins:
        def __init__(self, *a, **k):
            pass
    class QUrl: pass
    Qt = types.SimpleNamespace(MouseButton=types.SimpleNamespace(LeftButton=1), CaseSensitivity=types.SimpleNamespace(CaseInsensitive=0), AlignmentFlag=types.SimpleNamespace(AlignLeft=0))
    def Slot(*a, **k):
        def decorator(fn):
            return fn
        return decorator
    class _QtCore(types.SimpleNamespace):
        def __getattr__(self, name):
            return object

    qtcore = _QtCore(
        QObject=object,
        Signal=lambda *a, **k: _Signal(),
        QThread=object,
        QTimer=object,
        QDir=QDir,
        Qt=Qt,
        Slot=Slot,
        QMutex=object,
        QModelIndex=object,
        QPoint=object,
        QMimeData=object,
        QUrl=QUrl,
        QDate=QDate,
        QMargins=QMargins,
        qDebug=lambda *a, **k: None,
        qWarning=lambda *a, **k: None,
        qCritical=lambda *a, **k: None,
        qFatal=lambda *a, **k: None,
        qInfo=lambda *a, **k: None,
        qInstallMessageHandler=lambda *a, **k: None,
        Property=object,
        __version__="6.5.0",
        qVersion=lambda: "6.5.0",
    )

    class _QtWidgets(types.SimpleNamespace):
        def __getattr__(self, name):
            return object

    qtwidgets = _QtWidgets(
        QApplication=QApplication,
        QWidget=QWidget,
        QVBoxLayout=QVBoxLayout,
        QHBoxLayout=QVBoxLayout,
        QTabWidget=QTabWidget,
        QLabel=QLabel,
        QProgressBar=QProgressBar,
        QPushButton=QPushButton,
        QCheckBox=QCheckBox,
        QSpinBox=QSpinBox,
        QListWidget=QListWidget,
        QTreeView=QTreeView,
        QGroupBox=QGroupBox,
        QFrame=QFrame,
        QLineEdit=QLineEdit,
        QComboBox=QComboBox,
        QGridLayout=QGridLayout,
        QTextEdit=QTextEdit,
        QTableWidget=QTableWidget,
        QTableWidgetItem=QTableWidgetItem,
        QTableView=QTableView,
        QHeaderView=QHeaderView,
        QStandardItemModel=QStandardItemModel,
        QStandardItem=QStandardItem,
        QFileSystemModel=QFileSystemModel,
        QSortFilterProxyModel=QSortFilterProxyModel,
        QScrollArea=QScrollArea,
        QMenu=QMenu,
        QDateEdit=QDateEdit,
        QSplitter=QSplitter,
        QInputDialog=QInputDialog,
        QSlider=QSlider,
        QFont=QFont,
        QSizePolicy=QSizePolicy,
        QFileDialog=QFileDialog,
        QMessageBox=QMessageBox,
        QSystemTrayIcon=QSystemTrayIcon,
<<<<<<< HEAD
        QDialog=QDialog,
=======
>>>>>>> 8e164105
    )
    class _QtGui(types.SimpleNamespace):
        def __getattr__(self, name):
            return object

    qtgui = _QtGui(
        QIcon=object,
        QAction=object,
        QFont=object,
        QColor=object,
        QTextCharFormat=object,
        QBrush=object,
        QDragEnterEvent=object,
        QDropEvent=object,
    )
    qttest = types.SimpleNamespace(QTest=object)
    qtcharts = types.SimpleNamespace()
    qtmultimedia = types.SimpleNamespace(QSoundEffect=object)
    class _DummyCharts(types.ModuleType):
        def __getattr__(self, name):
            return object
    qtcharts = _DummyCharts("PySide6.QtCharts")
    sys.modules['PySide6'] = types.SimpleNamespace(
        QtCore=qtcore,
        QtWidgets=qtwidgets,
        QtGui=qtgui,
        QtCharts=qtcharts,
        QtTest=qttest,
        __version__="6.5.0",
    )
    sys.modules['PySide6.QtCore'] = qtcore
    sys.modules['PySide6.QtWidgets'] = qtwidgets
    sys.modules['PySide6.QtGui'] = qtgui
    sys.modules['PySide6.QtCharts'] = qtcharts
    sys.modules['PySide6.QtTest'] = qttest
    sys.modules['PySide6.QtMultimedia'] = qtmultimedia
    sys.modules['PySide6.QtTest'] = qttest

for mod in [
    "fitz",
    "pytesseract",
    "cv2",
    "numpy",
    "matplotlib",
    "matplotlib.pyplot",
    "seaborn",
    "bs4",
    "selenium",
    "selenium.webdriver",
    "selenium.webdriver.common",
    "selenium.webdriver.common.by",
    "undetected_chromedriver",
    "selenium.common",
    "selenium.common.exceptions",
]:
    sys.modules.setdefault(mod, types.ModuleType(mod))

bs4_mod = sys.modules.setdefault('bs4', types.ModuleType('bs4'))
setattr(bs4_mod, 'BeautifulSoup', lambda *a, **k: None)

selenium_mod = sys.modules.setdefault('selenium', types.ModuleType('selenium'))
webdriver_mod = sys.modules.setdefault('selenium.webdriver', types.ModuleType('selenium.webdriver'))
setattr(selenium_mod, 'webdriver', webdriver_mod)
chrome_mod = sys.modules.setdefault('selenium.webdriver.chrome', types.ModuleType('selenium.webdriver.chrome'))
options_mod = sys.modules.setdefault('selenium.webdriver.chrome.options', types.ModuleType('selenium.webdriver.chrome.options'))
setattr(options_mod, 'Options', object)
common_mod = sys.modules.setdefault('selenium.webdriver.common', types.ModuleType('selenium.webdriver.common'))
by_mod = sys.modules.setdefault('selenium.webdriver.common.by', types.ModuleType('selenium.webdriver.common.by'))
setattr(by_mod, 'By', object)
selenium_common = sys.modules.setdefault('selenium.common', types.ModuleType('selenium.common'))
exceptions_mod = sys.modules.setdefault('selenium.common.exceptions', types.ModuleType('selenium.common.exceptions'))
setattr(selenium_common, 'exceptions', exceptions_mod)
setattr(exceptions_mod, 'NoSuchElementException', Exception)

if "langdetect" not in sys.modules:
    langdetect = types.ModuleType("langdetect")
    langdetect.detect_langs = lambda *a, **k: []
    langdetect.LangDetectException = Exception
    sys.modules["langdetect"] = langdetect

dummy_pil = types.ModuleType("PIL")
dummy_image_mod = types.ModuleType("PIL.Image")

class DummyImage:
    ...

dummy_image_mod.Image = DummyImage
dummy_enhance_mod = types.ModuleType("PIL.ImageEnhance")

class DummyEnhance:
    ...

dummy_enhance_mod.ImageEnhance = DummyEnhance
dummy_pil.Image = dummy_image_mod
dummy_pil.ImageEnhance = dummy_enhance_mod
sys.modules.setdefault("PIL", dummy_pil)
sys.modules.setdefault("PIL.Image", dummy_image_mod)
sys.modules.setdefault("PIL.ImageEnhance", dummy_enhance_mod)


@pytest.fixture(scope="session")
def qapp():
    """Provide a QApplication instance for tests."""
    from PySide6.QtWidgets import QApplication
    app = QApplication.instance()
    if app is None:
        app = QApplication([])
    yield app
    app.quit()


@pytest.fixture
def temp_dir():
    """Create a temporary directory for tests."""
    path = tempfile.mkdtemp()
    yield path
    shutil.rmtree(path)


@pytest.fixture
def mock_project_config(temp_dir):
    """Return a simple project config object with directories."""

    class DummyConfig:
        def __init__(self, base):
            self.base = base
            self.config = {
                "directories": {
                    "corpus_root": base,
                    "raw_data": os.path.join(base, "raw"),
                    "processed_data": os.path.join(base, "processed"),
                    "metadata": os.path.join(base, "metadata"),
                    "logs": os.path.join(base, "logs"),
                }
            }

        def get_directory(self, name):
            return self.config["directories"][name]

        def get_logs_dir(self):
            return self.config["directories"]["logs"]

    cfg = DummyConfig(temp_dir)
    for p in cfg.config["directories"].values():
        os.makedirs(p, exist_ok=True)
    return cfg


@pytest.fixture
def sample_files(temp_dir):
    """Create sample text and metadata files for tests."""
    files = {}
    text_file = os.path.join(temp_dir, "sample.txt")
    with open(text_file, "w") as f:
        f.write("This is a sample text file for testing.")
    files["text"] = text_file

    metadata_file = os.path.join(temp_dir, "sample_metadata.json")
    metadata = {
        "title": "Sample Document",
        "author": "Test Author",
        "year": 2023,
        "domain": "Risk Management",
    }
    import json
    with open(metadata_file, "w") as f:
        json.dump(metadata, f)
    files["metadata"] = metadata_file

    return files<|MERGE_RESOLUTION|>--- conflicted
+++ resolved
@@ -379,10 +379,7 @@
         QFileDialog=QFileDialog,
         QMessageBox=QMessageBox,
         QSystemTrayIcon=QSystemTrayIcon,
-<<<<<<< HEAD
         QDialog=QDialog,
-=======
->>>>>>> 8e164105
     )
     class _QtGui(types.SimpleNamespace):
         def __getattr__(self, name):

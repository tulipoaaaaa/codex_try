--- conflicted
+++ resolved
@@ -336,17 +336,12 @@
         __version__="6.5.0",
         qVersion=lambda: "6.5.0",
     )
-<<<<<<< HEAD
 
     class _QtWidgets(types.SimpleNamespace):
         def __getattr__(self, name):
             return object
 
     qtwidgets = _QtWidgets(
-=======
-    
-    qtwidgets = types.SimpleNamespace(
->>>>>>> 0c0644f9
         QApplication=QApplication,
         QWidget=QWidget,
         QVBoxLayout=QVBoxLayout,
@@ -367,7 +362,6 @@
         QTextEdit=QTextEdit,
         QTableWidget=QTableWidget,
         QTableWidgetItem=QTableWidgetItem,
-<<<<<<< HEAD
         QTableView=QTableView,
         QHeaderView=QHeaderView,
         QStandardItemModel=QStandardItemModel,
@@ -377,8 +371,6 @@
         QScrollArea=QScrollArea,
         QMenu=QMenu,
         QDateEdit=QDateEdit,
-=======
->>>>>>> 0c0644f9
         QSplitter=QSplitter,
         QMenu=QMenu,
         QScrollArea=QScrollArea,
@@ -402,7 +394,6 @@
         QFileSystemModel=QFileSystemModel,
         QDialog=QDialog,
     )
-<<<<<<< HEAD
     class _QtGui(types.SimpleNamespace):
         def __getattr__(self, name):
             return object
@@ -410,17 +401,6 @@
     qtgui = _QtGui(QIcon=object, QAction=object, QFont=object, QColor=object,
                    QTextCharFormat=object, QBrush=object, QDragEnterEvent=object,
                    QDropEvent=object)
-=======
-    qtgui = types.SimpleNamespace(
-        QIcon=object,
-        QFont=QFont,
-        QSizePolicy=QSizePolicy,
-        QColor=QColor,
-        QTextCharFormat=QTextCharFormat,
-        QBrush=QBrush,
-    )
-
->>>>>>> 0c0644f9
     qttest = types.SimpleNamespace(QTest=object)
     qtmultimedia = types.SimpleNamespace(QSoundEffect=object)
     sys.modules['PySide6'] = types.SimpleNamespace(

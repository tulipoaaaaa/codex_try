"""
Base Extractor Wrapper for UI Integration
Provides configuration interface for base extraction functionality
"""

import os
from typing import Dict, List, Optional, Any
from PySide6.QtCore import QObject, Signal as pyqtSignal, Slot as pyqtSlot
from PySide6.QtWidgets import (QWidget, QVBoxLayout, QHBoxLayout, QPushButton, 
                           QLabel, QTextEdit, QFileDialog, QCheckBox, 
                           QSpinBox, QGroupBox, QGridLayout, QComboBox,
                           QLineEdit, QTabWidget, QSlider)
from shared_tools.ui_wrappers.base_wrapper import BaseWrapper
from shared_tools.processors.base_extractor import BaseExtractor


class BaseExtractorWrapper(BaseWrapper):
    """UI Wrapper for Base Extractor Configuration"""
    
    configuration_changed = pyqtSignal(dict)  # Emitted when configuration changes
    
    def __init__(self, parent=None):
        super().__init__(parent)
        self.extractor = BaseExtractor()
        self.current_config = {}
        self.setup_ui()
        self.setup_connections()
        self.load_default_configuration()
        
    def setup_ui(self):
        """Initialize the user interface components"""
        layout = QVBoxLayout(self)
        
        # Create tab widget for different configuration categories
        self.tab_widget = QTabWidget()
        
        # General Configuration Tab
        general_tab = self._create_general_configuration_tab()
        self.tab_widget.addTab(general_tab, "General")
        
        # Processing Configuration Tab
        processing_tab = self._create_processing_configuration_tab()
        self.tab_widget.addTab(processing_tab, "Processing")
        
        # Quality Configuration Tab
        quality_tab = self._create_quality_configuration_tab()
        self.tab_widget.addTab(quality_tab, "Quality Control")
        
        layout.addWidget(self.tab_widget)
        
        # Control Buttons
        control_layout = QHBoxLayout()
        self.apply_btn = QPushButton("Apply Configuration")
        self.reset_btn = QPushButton("Reset to Defaults")
        self.export_btn = QPushButton("Export Config")
        self.import_btn = QPushButton("Import Config")
        
        control_layout.addWidget(self.apply_btn)
        control_layout.addWidget(self.reset_btn)
        control_layout.addWidget(self.export_btn)
        control_layout.addWidget(self.import_btn)
        control_layout.addStretch()
        
        layout.addLayout(control_layout)
        
    def _create_general_configuration_tab(self) -> QWidget:
        """Create the general configuration tab"""
        tab = QWidget()
        layout = QVBoxLayout(tab)
        
        # Input/Output Settings
        io_group = QGroupBox("Input/Output Settings")
        io_layout = QGridLayout(io_group)
        
        self.input_encoding_label = QLabel("Default Input Encoding:")
        self.input_encoding_combo = QComboBox()
        self.input_encoding_combo.addItems(["utf-8", "utf-16", "ascii", "iso-8859-1", "cp1252"])
        self.input_encoding_combo.setCurrentText("utf-8")
        
        self.output_encoding_label = QLabel("Default Output Encoding:")
        self.output_encoding_combo = QComboBox()
        self.output_encoding_combo.addItems(["utf-8", "utf-16", "ascii", "iso-8859-1", "cp1252"])
        self.output_encoding_combo.setCurrentText("utf-8")
        
        self.temp_directory_label = QLabel("Temporary Directory:")
        self.temp_directory_edit = QLineEdit()
        self.temp_directory_edit.setPlaceholderText("System default")
        self.temp_browse_btn = QPushButton("Browse...")
        
        io_layout.addWidget(self.input_encoding_label, 0, 0)
        io_layout.addWidget(self.input_encoding_combo, 0, 1)
        io_layout.addWidget(self.output_encoding_label, 1, 0)
        io_layout.addWidget(self.output_encoding_combo, 1, 1)
        io_layout.addWidget(self.temp_directory_label, 2, 0)
        io_layout.addWidget(self.temp_directory_edit, 2, 1)
        io_layout.addWidget(self.temp_browse_btn, 2, 2)
        
        # File Handling Settings
        file_group = QGroupBox("File Handling")
        file_layout = QGridLayout(file_group)
        
        self.max_file_size_label = QLabel("Maximum File Size (MB):")
        self.max_file_size_spin = QSpinBox()
        self.max_file_size_spin.setRange(1, 10000)
        self.max_file_size_spin.setValue(100)
        
        self.backup_originals_cb = QCheckBox("Backup Original Files")
        self.backup_originals_cb.setChecked(False)
        
        self.overwrite_existing_cb = QCheckBox("Overwrite Existing Output")
        self.overwrite_existing_cb.setChecked(False)
        
        self.preserve_metadata_cb = QCheckBox("Preserve File Metadata")
        self.preserve_metadata_cb.setChecked(True)
        
        file_layout.addWidget(self.max_file_size_label, 0, 0)
        file_layout.addWidget(self.max_file_size_spin, 0, 1)
        file_layout.addWidget(self.backup_originals_cb, 1, 0, 1, 2)
        file_layout.addWidget(self.overwrite_existing_cb, 2, 0, 1, 2)
        file_layout.addWidget(self.preserve_metadata_cb, 3, 0, 1, 2)
        
        layout.addWidget(io_group)
        layout.addWidget(file_group)
        layout.addStretch()
        
        return tab
        
    def _create_processing_configuration_tab(self) -> QWidget:
        """Create the processing configuration tab"""
        tab = QWidget()
        layout = QVBoxLayout(tab)
        
        # Threading Settings
        threading_group = QGroupBox("Threading Configuration")
        threading_layout = QGridLayout(threading_group)
        
        self.max_workers_label = QLabel("Maximum Worker Threads:")
        self.max_workers_spin = QSpinBox()
        self.max_workers_spin.setRange(1, 16)
        self.max_workers_spin.setValue(4)
        
        self.enable_parallel_cb = QCheckBox("Enable Parallel Processing")
        self.enable_parallel_cb.setChecked(True)
        
        self.thread_timeout_label = QLabel("Thread Timeout (seconds):")
        self.thread_timeout_spin = QSpinBox()
        self.thread_timeout_spin.setRange(30, 3600)
        self.thread_timeout_spin.setValue(300)
        
        threading_layout.addWidget(self.max_workers_label, 0, 0)
        threading_layout.addWidget(self.max_workers_spin, 0, 1)
        threading_layout.addWidget(self.enable_parallel_cb, 1, 0, 1, 2)
        threading_layout.addWidget(self.thread_timeout_label, 2, 0)
        threading_layout.addWidget(self.thread_timeout_spin, 2, 1)
        
        # Memory Management
        memory_group = QGroupBox("Memory Management")
        memory_layout = QGridLayout(memory_group)
        
        self.memory_limit_label = QLabel("Memory Limit (MB):")
        self.memory_limit_spin = QSpinBox()
        self.memory_limit_spin.setRange(256, 8192)
        self.memory_limit_spin.setValue(1024)
        
        self.enable_gc_cb = QCheckBox("Enable Aggressive Garbage Collection")
        self.enable_gc_cb.setChecked(False)
        
        self.chunk_size_label = QLabel("Processing Chunk Size:")
        self.chunk_size_spin = QSpinBox()
        self.chunk_size_spin.setRange(1, 1000)
        self.chunk_size_spin.setValue(50)
        
        memory_layout.addWidget(self.memory_limit_label, 0, 0)
        memory_layout.addWidget(self.memory_limit_spin, 0, 1)
        memory_layout.addWidget(self.enable_gc_cb, 1, 0, 1, 2)
        memory_layout.addWidget(self.chunk_size_label, 2, 0)
        memory_layout.addWidget(self.chunk_size_spin, 2, 1)
        
        # Error Handling
        error_group = QGroupBox("Error Handling")
        error_layout = QGridLayout(error_group)
        
        self.retry_count_label = QLabel("Max Retry Attempts:")
        self.retry_count_spin = QSpinBox()
        self.retry_count_spin.setRange(0, 10)
        self.retry_count_spin.setValue(3)
        
        self.continue_on_error_cb = QCheckBox("Continue Processing on Errors")
        self.continue_on_error_cb.setChecked(True)
        
        self.log_errors_cb = QCheckBox("Log Detailed Error Information")
        self.log_errors_cb.setChecked(True)
        
        error_layout.addWidget(self.retry_count_label, 0, 0)
        error_layout.addWidget(self.retry_count_spin, 0, 1)
        error_layout.addWidget(self.continue_on_error_cb, 1, 0, 1, 2)
        error_layout.addWidget(self.log_errors_cb, 2, 0, 1, 2)
        
        layout.addWidget(threading_group)
        layout.addWidget(memory_group)
        layout.addWidget(error_group)
        layout.addStretch()
        
        return tab
        
    def _create_quality_configuration_tab(self) -> QWidget:
        """Create the quality configuration tab"""
        tab = QWidget()
        layout = QVBoxLayout(tab)
        
        # Quality Thresholds
        quality_group = QGroupBox("Quality Thresholds")
        quality_layout = QGridLayout(quality_group)
        
        self.min_quality_label = QLabel("Minimum Quality Score:")
        self.min_quality_slider = QSlider()
        self.min_quality_slider.setRange(0, 100)
        self.min_quality_slider.setValue(70)
        self.min_quality_value_label = QLabel("70%")
        self.min_quality_slider.valueChanged.connect(
            lambda v: self.min_quality_value_label.setText(f"{v}%")
        )
        
        self.confidence_threshold_label = QLabel("Confidence Threshold:")
        self.confidence_threshold_slider = QSlider()
        self.confidence_threshold_slider.setRange(0, 100)
        self.confidence_threshold_slider.setValue(80)
        self.confidence_value_label = QLabel("80%")
        self.confidence_threshold_slider.valueChanged.connect(
            lambda v: self.confidence_value_label.setText(f"{v}%")
        )
        
        quality_layout.addWidget(self.min_quality_label, 0, 0)
        quality_layout.addWidget(self.min_quality_slider, 0, 1)
        quality_layout.addWidget(self.min_quality_value_label, 0, 2)
        quality_layout.addWidget(self.confidence_threshold_label, 1, 0)
        quality_layout.addWidget(self.confidence_threshold_slider, 1, 1)
        quality_layout.addWidget(self.confidence_value_label, 1, 2)
        
        # Quality Checks
        checks_group = QGroupBox("Quality Checks")
        checks_layout = QGridLayout(checks_group)
        
        self.enable_spell_check_cb = QCheckBox("Enable Spell Checking")
        self.enable_spell_check_cb.setChecked(False)
        
        self.enable_grammar_check_cb = QCheckBox("Enable Grammar Checking")
        self.enable_grammar_check_cb.setChecked(False)
        
        self.check_encoding_cb = QCheckBox("Validate Text Encoding")
        self.check_encoding_cb.setChecked(True)
        
        self.detect_language_cb = QCheckBox("Detect Document Language")
        self.detect_language_cb.setChecked(True)
        
        self.validate_structure_cb = QCheckBox("Validate Document Structure")
        self.validate_structure_cb.setChecked(True)
        
        checks_layout.addWidget(self.enable_spell_check_cb, 0, 0)
        checks_layout.addWidget(self.enable_grammar_check_cb, 0, 1)
        checks_layout.addWidget(self.check_encoding_cb, 1, 0)
        checks_layout.addWidget(self.detect_language_cb, 1, 1)
        checks_layout.addWidget(self.validate_structure_cb, 2, 0)
        
        layout.addWidget(quality_group)
        layout.addWidget(checks_group)
        layout.addStretch()
        
        return tab
        
    def setup_connections(self):
        """Setup signal-slot connections"""
        self.temp_browse_btn.clicked.connect(self.browse_temp_directory)
        self.apply_btn.clicked.connect(self.apply_configuration)
        self.reset_btn.clicked.connect(self.reset_configuration)
        self.export_btn.clicked.connect(self.export_configuration)
        self.import_btn.clicked.connect(self.import_configuration)
        
        # Connect all controls to configuration change detection
        self._connect_all_controls()
        
    def _connect_all_controls(self):
        """Connect all UI controls to detect configuration changes"""
        # Connect combo boxes
        self.input_encoding_combo.currentTextChanged.connect(self._on_configuration_changed)
        self.output_encoding_combo.currentTextChanged.connect(self._on_configuration_changed)
        
        # Connect checkboxes
        checkboxes = [
            self.backup_originals_cb, self.overwrite_existing_cb, self.preserve_metadata_cb,
            self.enable_parallel_cb, self.enable_gc_cb, self.continue_on_error_cb, 
            self.log_errors_cb, self.enable_spell_check_cb, self.enable_grammar_check_cb,
            self.check_encoding_cb, self.detect_language_cb, self.validate_structure_cb
        ]
        for checkbox in checkboxes:
            checkbox.toggled.connect(self._on_configuration_changed)
            
        # Connect spin boxes
        spinboxes = [
            self.max_file_size_spin, self.max_workers_spin, self.thread_timeout_spin,
            self.memory_limit_spin, self.chunk_size_spin, self.retry_count_spin
        ]
        for spinbox in spinboxes:
            spinbox.valueChanged.connect(self._on_configuration_changed)
            
        # Connect sliders
        self.min_quality_slider.valueChanged.connect(self._on_configuration_changed)
        self.confidence_threshold_slider.valueChanged.connect(self._on_configuration_changed)
        
        # Connect line edits
        self.temp_directory_edit.textChanged.connect(self._on_configuration_changed)
        
    @pyqtSlot()
    def _on_configuration_changed(self):
        """Handle configuration changes"""
        self.current_config = self.get_current_configuration()
        self.configuration_changed.emit(self.current_config)
        
    @pyqtSlot()
    def browse_temp_directory(self):
        """Browse for temporary directory"""
        directory = QFileDialog.getExistingDirectory(
            self, 
            "Select Temporary Directory",
            "",
            QFileDialog.Option.ShowDirsOnly
        )
        if directory:
            self.temp_directory_edit.setText(directory)
            
    def get_current_configuration(self) -> Dict[str, Any]:
        """Get current configuration from UI controls"""
        config = {
            # General settings
            'input_encoding': self.input_encoding_combo.currentText(),
            'output_encoding': self.output_encoding_combo.currentText(),
            'temp_directory': self.temp_directory_edit.text() or None,
            'max_file_size_mb': self.max_file_size_spin.value(),
            'backup_originals': self.backup_originals_cb.isChecked(),
            'overwrite_existing': self.overwrite_existing_cb.isChecked(),
            'preserve_metadata': self.preserve_metadata_cb.isChecked(),
            
            # Processing settings
            'max_workers': self.max_workers_spin.value(),
            'enable_parallel': self.enable_parallel_cb.isChecked(),
            'thread_timeout': self.thread_timeout_spin.value(),
            'memory_limit_mb': self.memory_limit_spin.value(),
            'enable_gc': self.enable_gc_cb.isChecked(),
            'chunk_size': self.chunk_size_spin.value(),
            
            # Error handling
            'max_retries': self.retry_count_spin.value(),
            'continue_on_error': self.continue_on_error_cb.isChecked(),
            'log_errors': self.log_errors_cb.isChecked(),
            
            # Quality settings
            'min_quality_score': self.min_quality_slider.value(),
            'confidence_threshold': self.confidence_threshold_slider.value(),
            'enable_spell_check': self.enable_spell_check_cb.isChecked(),
            'enable_grammar_check': self.enable_grammar_check_cb.isChecked(),
            'check_encoding': self.check_encoding_cb.isChecked(),
            'detect_language': self.detect_language_cb.isChecked(),
            'validate_structure': self.validate_structure_cb.isChecked()
        }
        
        return config
        
    def set_configuration(self, config: Dict[str, Any]):
        """Set configuration in UI controls"""
        # Block signals to prevent cascading updates
        self.blockSignals(True)
        
        try:
            # General settings
            self.input_encoding_combo.setCurrentText(config.get('input_encoding', 'utf-8'))
            self.output_encoding_combo.setCurrentText(config.get('output_encoding', 'utf-8'))
            self.temp_directory_edit.setText(config.get('temp_directory', ''))
            self.max_file_size_spin.setValue(config.get('max_file_size_mb', 100))
            self.backup_originals_cb.setChecked(config.get('backup_originals', False))
            self.overwrite_existing_cb.setChecked(config.get('overwrite_existing', False))
            self.preserve_metadata_cb.setChecked(config.get('preserve_metadata', True))
            
            # Processing settings
            self.max_workers_spin.setValue(config.get('max_workers', 4))
            self.enable_parallel_cb.setChecked(config.get('enable_parallel', True))
            self.thread_timeout_spin.setValue(config.get('thread_timeout', 300))
            self.memory_limit_spin.setValue(config.get('memory_limit_mb', 1024))
            self.enable_gc_cb.setChecked(config.get('enable_gc', False))
            self.chunk_size_spin.setValue(config.get('chunk_size', 50))
            
            # Error handling
            self.retry_count_spin.setValue(config.get('max_retries', 3))
            self.continue_on_error_cb.setChecked(config.get('continue_on_error', True))
            self.log_errors_cb.setChecked(config.get('log_errors', True))
            
            # Quality settings
            self.min_quality_slider.setValue(config.get('min_quality_score', 70))
            self.confidence_threshold_slider.setValue(config.get('confidence_threshold', 80))
            self.enable_spell_check_cb.setChecked(config.get('enable_spell_check', False))
            self.enable_grammar_check_cb.setChecked(config.get('enable_grammar_check', False))
            self.check_encoding_cb.setChecked(config.get('check_encoding', True))
            self.detect_language_cb.setChecked(config.get('detect_language', True))
            self.validate_structure_cb.setChecked(config.get('validate_structure', True))
            
        finally:
            self.blockSignals(False)
            
        # Update current config
        self.current_config = config.copy()
        
    def load_default_configuration(self):
        """Load default configuration"""
        default_config = {
            'input_encoding': 'utf-8',
            'output_encoding': 'utf-8',
            'temp_directory': '',
            'max_file_size_mb': 100,
            'backup_originals': False,
            'overwrite_existing': False,
            'preserve_metadata': True,
            'max_workers': 4,
            'enable_parallel': True,
            'thread_timeout': 300,
            'memory_limit_mb': 1024,
            'enable_gc': False,
            'chunk_size': 50,
            'max_retries': 3,
            'continue_on_error': True,
            'log_errors': True,
            'min_quality_score': 70,
            'confidence_threshold': 80,
            'enable_spell_check': False,
            'enable_grammar_check': False,
            'check_encoding': True,
            'detect_language': True,
            'validate_structure': True
        }
        
        self.set_configuration(default_config)
        
    @pyqtSlot()
    def apply_configuration(self):
        """Apply current configuration to the base extractor"""
        config = self.get_current_configuration()
        
        try:
            # Apply configuration to the base extractor
            self.extractor.configure(**config)
            self.show_info("Configuration Applied", "Base extractor configuration has been updated successfully")
            
            # Emit configuration change signal
            self.configuration_changed.emit(config)
            
        except Exception as e:
            self.show_error("Configuration Error", f"Failed to apply configuration: {str(e)}")
            
    @pyqtSlot()
    def reset_configuration(self):
        """Reset to default configuration"""
        from PySide6.QtWidgets import QMessageBox
        
        reply = QMessageBox.question(
            self,
            "Reset Configuration",
            "Are you sure you want to reset all settings to their default values?",
            QMessageBox.StandardButton.Yes | QMessageBox.StandardButton.No
        )
        
        if reply == QMessageBox.StandardButton.Yes:
            self.load_default_configuration()
            
    @pyqtSlot()
    def export_configuration(self):
        """Export configuration to file"""
        filename, _ = QFileDialog.getSaveFileName(
            self,
            "Export Configuration",
            "base_extractor_config.json",
            "JSON Files (*.json);;YAML Files (*.yaml)"
        )
        
        if filename:
            try:
                import json
                config = self.get_current_configuration()
                
                with open(filename, 'w', encoding='utf-8') as f:
                    if filename.endswith('.yaml'):
                        import yaml
                        yaml.dump(config, f, default_flow_style=False)
                    else:
                        json.dump(config, f, indent=2, ensure_ascii=False)
                        
                self.show_info("Export Successful", f"Configuration exported to {filename}")
                
            except Exception as e:
                self.show_error("Export Error", f"Failed to export configuration: {str(e)}")
                
    @pyqtSlot()
    def import_configuration(self):
        """Import configuration from file"""
        filename, _ = QFileDialog.getOpenFileName(
            self,
            "Import Configuration",
            "",
            "JSON Files (*.json);;YAML Files (*.yaml);;All Files (*)"
        )
        
        if filename:
            try:
                with open(filename, 'r', encoding='utf-8') as f:
                    if filename.endswith('.yaml'):
                        import yaml
                        config = yaml.safe_load(f)
                    else:
                        import json
                        config = json.load(f)
                        
                self.set_configuration(config)
                self.show_info("Import Successful", f"Configuration imported from {filename}")
                
            except Exception as e:
                self.show_error("Import Error", f"Failed to import configuration: {str(e)}")
                
    def get_configuration(self) -> Dict[str, Any]:
        """Get current configuration"""
        return self.current_config.copy()
        
    def is_configuration_valid(self) -> bool:
        """Check if current configuration is valid"""
        config = self.get_current_configuration()
        
        # Basic validation
        if config['max_file_size_mb'] <= 0:
            return False
        if config['max_workers'] <= 0:
            return False
        if config['memory_limit_mb'] <= 0:
            return False

        return True

    def refresh_config(self):
        """Reload parameters from ``self.config``."""
<<<<<<< HEAD
        cfg = {}
        if hasattr(self.config, 'get_processor_config'):
            cfg = self.config.get_processor_config('base_extractor') or {}
        for k, v in cfg.items():
            method = f'set_{k}'
            if hasattr(self, method):
                try:
                    getattr(self, method)(v)
                    continue
                except Exception:
                    self.logger.debug('Failed to apply %s via wrapper', k)
            if hasattr(self.processor, method):
                try:
                    getattr(self.processor, method)(v)
                    continue
                except Exception:
                    self.logger.debug('Failed to apply %s via processor', k)
            if hasattr(self.processor, k):
                setattr(self.processor, k, v)
            elif hasattr(self, k):
                setattr(self, k, v)
        if cfg and hasattr(self, 'configuration_changed'):
            self.configuration_changed.emit(cfg)
=======
        try:
            cfg = {}
            if hasattr(self, "config") and hasattr(self.config, "get_processor_config"):
                cfg = self.config.get_processor_config("base_extractor") or {}

            self.set_configuration(cfg)
            self.configuration_changed.emit(self.current_config)
        except Exception as exc:
            self.show_error(
                "Configuration Error",
                f"Failed to refresh configuration: {exc}",
            )
>>>>>>> badea11d
<|MERGE_RESOLUTION|>--- conflicted
+++ resolved
@@ -542,41 +542,47 @@
 
     def refresh_config(self):
         """Reload parameters from ``self.config``."""
-<<<<<<< HEAD
-        cfg = {}
-        if hasattr(self.config, 'get_processor_config'):
-            cfg = self.config.get_processor_config('base_extractor') or {}
+    cfg = {}
+    try:
+        if hasattr(self, "config") and hasattr(self.config, "get_processor_config"):
+            cfg = self.config.get_processor_config("base_extractor") or {}
+
         for k, v in cfg.items():
-            method = f'set_{k}'
+            method = f"set_{k}"
+
+            # Try wrapper setter method
             if hasattr(self, method):
                 try:
                     getattr(self, method)(v)
                     continue
                 except Exception:
-                    self.logger.debug('Failed to apply %s via wrapper', k)
+                    self.logger.debug("Failed to apply %s via wrapper method", k)
+
+            # Try processor setter method
             if hasattr(self.processor, method):
                 try:
                     getattr(self.processor, method)(v)
                     continue
                 except Exception:
-                    self.logger.debug('Failed to apply %s via processor', k)
+                    self.logger.debug("Failed to apply %s via processor method", k)
+
+            # Try direct attribute set on processor
             if hasattr(self.processor, k):
-                setattr(self.processor, k, v)
-            elif hasattr(self, k):
-                setattr(self, k, v)
-        if cfg and hasattr(self, 'configuration_changed'):
+                try:
+                    setattr(self.processor, k, v)
+                    continue
+                except Exception:
+                    self.logger.debug("Failed to set %s directly on processor", k)
+
+            # Try direct attribute set on wrapper
+            if hasattr(self, k):
+                try:
+                    setattr(self, k, v)
+                except Exception:
+                    self.logger.debug("Failed to set %s directly on wrapper", k)
+
+        if cfg and hasattr(self, "configuration_changed"):
             self.configuration_changed.emit(cfg)
-=======
-        try:
-            cfg = {}
-            if hasattr(self, "config") and hasattr(self.config, "get_processor_config"):
-                cfg = self.config.get_processor_config("base_extractor") or {}
-
-            self.set_configuration(cfg)
-            self.configuration_changed.emit(self.current_config)
-        except Exception as exc:
-            self.show_error(
-                "Configuration Error",
-                f"Failed to refresh configuration: {exc}",
-            )
->>>>>>> badea11d
+
+    except Exception as exc:
+        self.show_error("Configuration Error", f"Failed to refresh configuration: {exc}")
"""
Monitor Progress Wrapper for UI Integration
Provides comprehensive progress monitoring capabilities with visual feedback
"""

import os
import time
import json
from typing import Dict, List, Optional, Any, Callable
<<<<<<< HEAD
try:
    from PySide6.QtCore import (
        QObject,
        QThread,
        Signal as pyqtSignal,
        Slot as pyqtSlot,
        QTimer,
        QMutex,
    )
    if os.environ.get("PYTEST_QT_STUBS") == "1":
        def pyqtSlot(*args, **kwargs):  # type: ignore
            def decorator(func):
                return func

            return decorator
except Exception:  # pragma: no cover - allow stubs without Slot
    from PySide6.QtCore import QObject, QThread, Signal as pyqtSignal, QTimer, QMutex

    def pyqtSlot(*args, **kwargs):  # type: ignore[override]
        def decorator(func):
            return func

        return decorator
from PySide6.QtWidgets import (QWidget, QVBoxLayout, QHBoxLayout, QPushButton, 
                           QProgressBar, QLabel, QTextEdit, QCheckBox, 
                           QSpinBox, QGroupBox, QGridLayout, QComboBox,
                           QTableWidget, QTableWidgetItem, QHeaderView,
                           QTabWidget, QSplitter, QSlider, QListWidget)
from PySide6.QtGui import QColor, QBrush, QPalette
from PySide6.QtCore import Qt
=======
from PySide6.QtCore import QObject, QThread, Signal as pyqtSignal, QTimer
try:
    from PySide6.QtCore import QMutex
except Exception:  # pragma: no cover - fallback for stub environments
    class QMutex:  # type: ignore
        def lock(self):
            pass
        def unlock(self):
            pass
try:  # Handle stubs missing Slot
    from PySide6.QtCore import Slot as pyqtSlot
except Exception:  # pragma: no cover - fallback for stub environments
    def pyqtSlot(*args, **kwargs):  # type: ignore
        def decorator(func):
            return func
        return decorator
try:
    from PySide6.QtWidgets import (
        QWidget,
        QVBoxLayout,
        QHBoxLayout,
        QPushButton,
        QProgressBar,
        QLabel,
        QTextEdit,
        QCheckBox,
        QSpinBox,
        QGroupBox,
        QGridLayout,
        QComboBox,
        QTableWidget,
        QTableWidgetItem,
        QHeaderView,
        QTabWidget,
        QSplitter,
        QSlider,
        QListWidget,
    )
    from PySide6.QtGui import QColor, QBrush, QPalette
    from PySide6.QtCore import Qt
except Exception:  # pragma: no cover - fallback for stubs
    QWidget = QVBoxLayout = QHBoxLayout = QPushButton = QProgressBar = QLabel = QTextEdit = QCheckBox = QSpinBox = QGroupBox = QGridLayout = QComboBox = QTableWidget = QTableWidgetItem = QHeaderView = QTabWidget = QSplitter = QSlider = QListWidget = object
    QColor = QBrush = QPalette = object
    class Qt:
        Orientation = type("Orientation", (), {"Horizontal": 0})
>>>>>>> 6a8f1bda
from shared_tools.ui_wrappers.base_wrapper import BaseWrapper
try:
    from shared_tools.processors.monitor_progress import MonitorProgress
except Exception:  # pragma: no cover - optional dependency
    class MonitorProgress:
        def configure(self, *a, **k):
            pass
from shared_tools.processors.mixins.processor_wrapper_mixin import ProcessorWrapperMixin


class ProgressMonitoringWorker(QThread):
    """Worker thread for progress monitoring operations"""
    
    progress_update = pyqtSignal(str, dict)  # task_id, progress_data
    task_started = pyqtSignal(str, str)  # task_id, task_name
    task_completed = pyqtSignal(str, dict)  # task_id, final_stats
    task_failed = pyqtSignal(str, str)  # task_id, error_message
    monitoring_stats = pyqtSignal(dict)  # overall monitoring statistics
    
    def __init__(self, monitor_config: Dict[str, Any]):
        super().__init__()
        self.monitor_config = monitor_config
        self.monitor = MonitorProgress()
        self._is_running = False
        self._mutex = QMutex()
        self.active_tasks = {}
        
    def run(self):
        """Execute progress monitoring"""
        self._is_running = True
        
        # Configure monitor
        self.monitor.configure(
            update_interval=self.monitor_config.get('update_interval', 1.0),
            enable_notifications=self.monitor_config.get('enable_notifications', True),
            log_progress=self.monitor_config.get('log_progress', True),
            track_memory=self.monitor_config.get('track_memory', True),
            track_cpu=self.monitor_config.get('track_cpu', True)
        )
        
        # Start monitoring loop
        while self._is_running:
            try:
                # Check for new tasks
                self._check_for_new_tasks()
                
                # Update existing tasks
                self._update_active_tasks()
                
                # Send monitoring statistics
                self._send_monitoring_stats()
                
                # Sleep for update interval
                update_interval = self.monitor_config.get('update_interval', 1.0)
                self.msleep(int(update_interval * 1000))
                
            except Exception as e:
                # Continue monitoring even if individual updates fail
                continue
                
    def _check_for_new_tasks(self):
        """Check for newly started tasks"""
        # In a real implementation, this would check a task registry
        # For demonstration, we'll simulate task detection
        pass
        
    def _update_active_tasks(self):
        """Update progress for all active tasks"""
        for task_id, task_info in self.active_tasks.items():
            try:
                # Get progress update from monitor
                progress_data = self.monitor.get_task_progress(task_id)
                
                if progress_data:
                    self.progress_update.emit(task_id, progress_data)
                    
                    # Check if task completed
                    if progress_data.get('status') == 'completed':
                        self.task_completed.emit(task_id, progress_data)
                        del self.active_tasks[task_id]
                    elif progress_data.get('status') == 'failed':
                        error_msg = progress_data.get('error', 'Unknown error')
                        self.task_failed.emit(task_id, error_msg)
                        del self.active_tasks[task_id]
                        
            except Exception as e:
                continue
                
    def _send_monitoring_stats(self):
        """Send overall monitoring statistics"""
        stats = {
            'active_tasks': len(self.active_tasks),
            'total_monitored': self.monitor.get_total_monitored_count(),
            'system_memory_usage': self.monitor.get_system_memory_usage(),
            'system_cpu_usage': self.monitor.get_system_cpu_usage(),
            'monitoring_uptime': self.monitor.get_uptime()
        }
        
        self.monitoring_stats.emit(stats)
        
    def add_task(self, task_id: str, task_name: str, task_info: Dict[str, Any]):
        """Add a new task to monitor"""
        self._mutex.lock()
        try:
            self.active_tasks[task_id] = {
                'name': task_name,
                'start_time': time.time(),
                **task_info
            }
            self.task_started.emit(task_id, task_name)
        finally:
            self._mutex.unlock()
            
    def remove_task(self, task_id: str):
        """Remove a task from monitoring"""
        self._mutex.lock()
        try:
            if task_id in self.active_tasks:
                del self.active_tasks[task_id]
        finally:
            self._mutex.unlock()
            
    def stop_monitoring(self):
        """Stop the monitoring process"""
        self._is_running = False


class MonitorProgressWrapper(BaseWrapper, ProcessorWrapperMixin):
    """UI Wrapper for Progress Monitoring"""
    
    def __init__(self, parent=None):
        super().__init__(parent)
        self.monitoring_worker = None
        self.monitored_tasks = {}
        self.task_widgets = {}
        self.monitoring_enabled = False
        self.setup_ui()
        self.setup_connections()
        
    def setup_ui(self):
        """Initialize the user interface components"""
        layout = QVBoxLayout(self)
        
        # Create tab widget
        self.tab_widget = QTabWidget()
        
        # Active Tasks Tab
        tasks_tab = self._create_active_tasks_tab()
        self.tab_widget.addTab(tasks_tab, "Active Tasks")
        
        # System Monitor Tab
        system_tab = self._create_system_monitor_tab()
        self.tab_widget.addTab(system_tab, "System Monitor")
        
        # Configuration Tab
        config_tab = self._create_configuration_tab()
        self.tab_widget.addTab(config_tab, "Configuration")
        
        # History Tab
        history_tab = self._create_history_tab()
        self.tab_widget.addTab(history_tab, "History")
        
        layout.addWidget(self.tab_widget)
        
        # Control Panel
        control_panel = self._create_control_panel()
        layout.addWidget(control_panel)
        
    def _create_active_tasks_tab(self) -> QWidget:
        """Create the active tasks monitoring tab"""
        tab = QWidget()
        layout = QVBoxLayout(tab)
        
        # Tasks Overview
        overview_group = QGroupBox("Tasks Overview")
        overview_layout = QGridLayout(overview_group)
        
        self.active_tasks_label = QLabel("Active Tasks: 0")
        self.completed_tasks_label = QLabel("Completed: 0")
        self.failed_tasks_label = QLabel("Failed: 0")
        self.total_tasks_label = QLabel("Total Monitored: 0")
        
        overview_layout.addWidget(self.active_tasks_label, 0, 0)
        overview_layout.addWidget(self.completed_tasks_label, 0, 1)
        overview_layout.addWidget(self.failed_tasks_label, 1, 0)
        overview_layout.addWidget(self.total_tasks_label, 1, 1)
        
        # Tasks Table
        tasks_group = QGroupBox("Task Details")
        tasks_layout = QVBoxLayout(tasks_group)
        
        self.tasks_table = QTableWidget()
        self.tasks_table.setColumnCount(6)
        self.tasks_table.setHorizontalHeaderLabels([
            "Task ID", "Name", "Status", "Progress", "Duration", "Details"
        ])
        
        header = self.tasks_table.horizontalHeader()
        header.setSectionResizeMode(0, QHeaderView.ResizeMode.ResizeToContents)
        header.setSectionResizeMode(1, QHeaderView.ResizeMode.Stretch)
        header.setSectionResizeMode(2, QHeaderView.ResizeMode.ResizeToContents)
        header.setSectionResizeMode(3, QHeaderView.ResizeMode.Fixed)
        header.setSectionResizeMode(4, QHeaderView.ResizeMode.ResizeToContents)
        header.setSectionResizeMode(5, QHeaderView.ResizeMode.Stretch)
        header.resizeSection(3, 150)  # Progress column width
        
        tasks_layout.addWidget(self.tasks_table)
        
        # Task Actions
        actions_layout = QHBoxLayout()
        self.pause_task_btn = QPushButton("Pause Selected")
        self.resume_task_btn = QPushButton("Resume Selected")
        self.cancel_task_btn = QPushButton("Cancel Selected")
        self.refresh_tasks_btn = QPushButton("Refresh")
        
        actions_layout.addWidget(self.pause_task_btn)
        actions_layout.addWidget(self.resume_task_btn)
        actions_layout.addWidget(self.cancel_task_btn)
        actions_layout.addWidget(self.refresh_tasks_btn)
        actions_layout.addStretch()
        
        tasks_layout.addLayout(actions_layout)
        
        layout.addWidget(overview_group)
        layout.addWidget(tasks_group)
        
        return tab
        
    def _create_system_monitor_tab(self) -> QWidget:
        """Create the system monitoring tab"""
        tab = QWidget()
        layout = QVBoxLayout(tab)
        
        # System Metrics
        metrics_group = QGroupBox("System Metrics")
        metrics_layout = QGridLayout(metrics_group)
        
        # Memory usage
        self.memory_label = QLabel("Memory Usage:")
        self.memory_progress = QProgressBar()
        self.memory_value_label = QLabel("0%")
        
        metrics_layout.addWidget(self.memory_label, 0, 0)
        metrics_layout.addWidget(self.memory_progress, 0, 1)
        metrics_layout.addWidget(self.memory_value_label, 0, 2)
        
        # CPU usage
        self.cpu_label = QLabel("CPU Usage:")
        self.cpu_progress = QProgressBar()
        self.cpu_value_label = QLabel("0%")
        
        metrics_layout.addWidget(self.cpu_label, 1, 0)
        metrics_layout.addWidget(self.cpu_progress, 1, 1)
        metrics_layout.addWidget(self.cpu_value_label, 1, 2)
        
        # Disk usage
        self.disk_label = QLabel("Disk Usage:")
        self.disk_progress = QProgressBar()
        self.disk_value_label = QLabel("0%")
        
        metrics_layout.addWidget(self.disk_label, 2, 0)
        metrics_layout.addWidget(self.disk_progress, 2, 1)
        metrics_layout.addWidget(self.disk_value_label, 2, 2)
        
        # Network activity
        self.network_label = QLabel("Network Activity:")
        self.network_in_label = QLabel("In: 0 KB/s")
        self.network_out_label = QLabel("Out: 0 KB/s")
        
        metrics_layout.addWidget(self.network_label, 3, 0)
        metrics_layout.addWidget(self.network_in_label, 3, 1)
        metrics_layout.addWidget(self.network_out_label, 3, 2)
        
        # System Information
        info_group = QGroupBox("System Information")
        info_layout = QGridLayout(info_group)
        
        self.uptime_label = QLabel("Monitoring Uptime: 0s")
        self.process_count_label = QLabel("Active Processes: 0")
        self.thread_count_label = QLabel("Active Threads: 0")
        
        info_layout.addWidget(self.uptime_label, 0, 0)
        info_layout.addWidget(self.process_count_label, 0, 1)
        info_layout.addWidget(self.thread_count_label, 1, 0)
        
        layout.addWidget(metrics_group)
        layout.addWidget(info_group)
        layout.addStretch()
        
        return tab
        
    def _create_configuration_tab(self) -> QWidget:
        """Create the configuration tab"""
        tab = QWidget()
        layout = QVBoxLayout(tab)
        
        # Monitoring Settings
        monitoring_group = QGroupBox("Monitoring Settings")
        monitoring_layout = QGridLayout(monitoring_group)
        
        self.update_interval_label = QLabel("Update Interval (seconds):")
        self.update_interval_slider = QSlider(Qt.Orientation.Horizontal)
        self.update_interval_slider.setRange(1, 60)
        self.update_interval_slider.setValue(5)
        self.update_interval_value = QLabel("5s")
        self.update_interval_slider.valueChanged.connect(
            lambda v: self.update_interval_value.setText(f"{v}s")
        )
        
        monitoring_layout.addWidget(self.update_interval_label, 0, 0)
        monitoring_layout.addWidget(self.update_interval_slider, 0, 1)
        monitoring_layout.addWidget(self.update_interval_value, 0, 2)
        
        self.enable_notifications_cb = QCheckBox("Enable Notifications")
        self.enable_notifications_cb.setChecked(True)
        monitoring_layout.addWidget(self.enable_notifications_cb, 1, 0, 1, 2)
        
        self.log_progress_cb = QCheckBox("Log Progress to File")
        self.log_progress_cb.setChecked(True)
        monitoring_layout.addWidget(self.log_progress_cb, 2, 0, 1, 2)
        
        self.track_memory_cb = QCheckBox("Track Memory Usage")
        self.track_memory_cb.setChecked(True)
        monitoring_layout.addWidget(self.track_memory_cb, 3, 0, 1, 2)
        
        self.track_cpu_cb = QCheckBox("Track CPU Usage")
        self.track_cpu_cb.setChecked(True)
        monitoring_layout.addWidget(self.track_cpu_cb, 4, 0, 1, 2)
        
        # Alert Settings
        alerts_group = QGroupBox("Alert Settings")
        alerts_layout = QGridLayout(alerts_group)
        
        self.memory_threshold_label = QLabel("Memory Alert Threshold (%):")
        self.memory_threshold_spin = QSpinBox()
        self.memory_threshold_spin.setRange(50, 95)
        self.memory_threshold_spin.setValue(80)
        
        alerts_layout.addWidget(self.memory_threshold_label, 0, 0)
        alerts_layout.addWidget(self.memory_threshold_spin, 0, 1)
        
        self.cpu_threshold_label = QLabel("CPU Alert Threshold (%):")
        self.cpu_threshold_spin = QSpinBox()
        self.cpu_threshold_spin.setRange(50, 95)
        self.cpu_threshold_spin.setValue(85)
        
        alerts_layout.addWidget(self.cpu_threshold_label, 1, 0)
        alerts_layout.addWidget(self.cpu_threshold_spin, 1, 1)
        
        self.task_timeout_label = QLabel("Task Timeout (minutes):")
        self.task_timeout_spin = QSpinBox()
        self.task_timeout_spin.setRange(5, 480)
        self.task_timeout_spin.setValue(60)
        
        alerts_layout.addWidget(self.task_timeout_label, 2, 0)
        alerts_layout.addWidget(self.task_timeout_spin, 2, 1)
        
        layout.addWidget(monitoring_group)
        layout.addWidget(alerts_group)
        layout.addStretch()
        
        return tab
        
    def _create_history_tab(self) -> QWidget:
        """Create the task history tab"""
        tab = QWidget()
        layout = QVBoxLayout(tab)
        
        # History Controls
        controls_layout = QHBoxLayout()
        self.history_filter_combo = QComboBox()
        self.history_filter_combo.addItems(["All Tasks", "Completed", "Failed", "Cancelled"])
        
        self.clear_history_btn = QPushButton("Clear History")
        self.export_history_btn = QPushButton("Export History")
        
        controls_layout.addWidget(QLabel("Filter:"))
        controls_layout.addWidget(self.history_filter_combo)
        controls_layout.addStretch()
        controls_layout.addWidget(self.clear_history_btn)
        controls_layout.addWidget(self.export_history_btn)
        
        # History Table
        self.history_table = QTableWidget()
        self.history_table.setColumnCount(7)
        self.history_table.setHorizontalHeaderLabels([
            "Task ID", "Name", "Status", "Start Time", "Duration", "Result", "Error"
        ])
        
        header = self.history_table.horizontalHeader()
        header.setSectionResizeMode(QHeaderView.ResizeMode.ResizeToContents)
        
        layout.addLayout(controls_layout)
        layout.addWidget(self.history_table)
        
        return tab
        
    def _create_control_panel(self) -> QWidget:
        """Create the main control panel"""
        control_group = QGroupBox("Monitoring Control")
        layout = QHBoxLayout(control_group)
        
        self.start_monitoring_btn = QPushButton("Start Monitoring")
        self.stop_monitoring_btn = QPushButton("Stop Monitoring")
        self.stop_monitoring_btn.setEnabled(False)
        
        self.pause_monitoring_btn = QPushButton("Pause Monitoring")
        self.pause_monitoring_btn.setEnabled(False)
        
        self.monitoring_status_label = QLabel("Status: Stopped")
        
        layout.addWidget(self.start_monitoring_btn)
        layout.addWidget(self.stop_monitoring_btn)
        layout.addWidget(self.pause_monitoring_btn)
        layout.addStretch()
        layout.addWidget(self.monitoring_status_label)
        
        return control_group
        
    def setup_connections(self):
        """Setup signal-slot connections"""
        # Control buttons
        self.start_monitoring_btn.clicked.connect(self.start_monitoring)
        self.stop_monitoring_btn.clicked.connect(self.stop_monitoring)
        self.pause_monitoring_btn.clicked.connect(self.pause_monitoring)
        
        # Task actions
        self.pause_task_btn.clicked.connect(self.pause_selected_task)
        self.resume_task_btn.clicked.connect(self.resume_selected_task)
        self.cancel_task_btn.clicked.connect(self.cancel_selected_task)
        self.refresh_tasks_btn.clicked.connect(self.refresh_tasks)
        
        # History actions
        self.clear_history_btn.clicked.connect(self.clear_history)
        self.export_history_btn.clicked.connect(self.export_history)
        self.history_filter_combo.currentTextChanged.connect(self.filter_history)
        
    @pyqtSlot()
    def start_monitoring(self):
        """Start progress monitoring"""
        if self.monitoring_worker and self.monitoring_worker.isRunning():
            return
            
        # Get configuration
        config = {
            'update_interval': self.update_interval_slider.value(),
            'enable_notifications': self.enable_notifications_cb.isChecked(),
            'log_progress': self.log_progress_cb.isChecked(),
            'track_memory': self.track_memory_cb.isChecked(),
            'track_cpu': self.track_cpu_cb.isChecked()
        }
        
        # Create and start worker
        self.monitoring_worker = ProgressMonitoringWorker(config)
        self.monitoring_worker.progress_update.connect(self.update_task_progress)
        self.monitoring_worker.task_started.connect(self.add_task_to_table)
        self.monitoring_worker.task_completed.connect(self.mark_task_completed)
        self.monitoring_worker.task_failed.connect(self.mark_task_failed)
        self.monitoring_worker.monitoring_stats.connect(self.update_system_stats)
        
        self.monitoring_worker.start()
        
        # Update UI
        self.monitoring_enabled = True
        self.start_monitoring_btn.setEnabled(False)
        self.stop_monitoring_btn.setEnabled(True)
        self.pause_monitoring_btn.setEnabled(True)
        self.monitoring_status_label.setText("Status: Running")
        
    @pyqtSlot()
    def stop_monitoring(self):
        """Stop progress monitoring"""
        if self.monitoring_worker and self.monitoring_worker.isRunning():
            self.monitoring_worker.stop_monitoring()
            self.monitoring_worker.wait(3000)
            
        # Update UI
        self.monitoring_enabled = False
        self.start_monitoring_btn.setEnabled(True)
        self.stop_monitoring_btn.setEnabled(False)
        self.pause_monitoring_btn.setEnabled(False)
        self.monitoring_status_label.setText("Status: Stopped")
        
    @pyqtSlot()
    def pause_monitoring(self):
        """Pause/resume monitoring"""
        # Implementation would pause the monitoring worker
        current_text = self.pause_monitoring_btn.text()
        if current_text == "Pause Monitoring":
            self.pause_monitoring_btn.setText("Resume Monitoring")
            self.monitoring_status_label.setText("Status: Paused")
        else:
            self.pause_monitoring_btn.setText("Pause Monitoring")
            self.monitoring_status_label.setText("Status: Running")
            
    @pyqtSlot(str, dict)
    def update_task_progress(self, task_id: str, progress_data: dict):
        """Update progress for a specific task"""
        # Find task in table
        for row in range(self.tasks_table.rowCount()):
            if self.tasks_table.item(row, 0).text() == task_id:
                # Update progress column
                progress_percentage = progress_data.get('percentage', 0)
                progress_widget = self.tasks_table.cellWidget(row, 3)
                if isinstance(progress_widget, QProgressBar):
                    progress_widget.setValue(progress_percentage)
                    
                # Update status
                status = progress_data.get('status', 'running')
                self.tasks_table.setItem(row, 2, QTableWidgetItem(status.title()))
                
                # Update duration
                duration = progress_data.get('duration', 0)
                duration_text = f"{duration:.1f}s"
                self.tasks_table.setItem(row, 4, QTableWidgetItem(duration_text))
                
                # Update details
                details = progress_data.get('details', '')
                self.tasks_table.setItem(row, 5, QTableWidgetItem(details))
                break
                
    @pyqtSlot(str, str)
    def add_task_to_table(self, task_id: str, task_name: str):
        """Add a new task to the monitoring table"""
        row = self.tasks_table.rowCount()
        self.tasks_table.insertRow(row)
        
        self.tasks_table.setItem(row, 0, QTableWidgetItem(task_id))
        self.tasks_table.setItem(row, 1, QTableWidgetItem(task_name))
        self.tasks_table.setItem(row, 2, QTableWidgetItem("Starting"))
        
        # Add progress bar
        progress_bar = QProgressBar()
        progress_bar.setRange(0, 100)
        progress_bar.setValue(0)
        self.tasks_table.setCellWidget(row, 3, progress_bar)
        
        self.tasks_table.setItem(row, 4, QTableWidgetItem("0s"))
        self.tasks_table.setItem(row, 5, QTableWidgetItem("Initializing"))
        
        # Store task info
        self.monitored_tasks[task_id] = {
            'name': task_name,
            'row': row,
            'start_time': time.time()
        }
        
    @pyqtSlot(str, dict)
    def mark_task_completed(self, task_id: str, final_stats: dict):
        """Mark a task as completed"""
        if task_id in self.monitored_tasks:
            row = self.monitored_tasks[task_id]['row']
            
            # Update status with success color
            status_item = QTableWidgetItem("Completed")
            status_item.setBackground(QBrush(QColor(46, 204, 113)))
            status_item.setForeground(QBrush(QColor(255, 255, 255)))
            self.tasks_table.setItem(row, 2, status_item)
            
            # Update progress to 100%
            progress_widget = self.tasks_table.cellWidget(row, 3)
            if isinstance(progress_widget, QProgressBar):
                progress_widget.setValue(100)
                
            # Add to history
            self._add_to_history(task_id, "Completed", final_stats)
            
    @pyqtSlot(str, str)
    def mark_task_failed(self, task_id: str, error_message: str):
        """Mark a task as failed"""
        if task_id in self.monitored_tasks:
            row = self.monitored_tasks[task_id]['row']
            
            # Update status with error color
            status_item = QTableWidgetItem("Failed")
            status_item.setBackground(QBrush(QColor(231, 76, 60)))
            status_item.setForeground(QBrush(QColor(255, 255, 255)))
            self.tasks_table.setItem(row, 2, status_item)
            
            # Update details with error
            self.tasks_table.setItem(row, 5, QTableWidgetItem(error_message))
            
            # Add to history
            self._add_to_history(task_id, "Failed", {'error': error_message})
            
    @pyqtSlot(dict)
    def update_system_stats(self, stats: dict):
        """Update system monitoring statistics"""
        # Update task counts
        self.active_tasks_label.setText(f"Active Tasks: {stats.get('active_tasks', 0)}")
        self.total_tasks_label.setText(f"Total Monitored: {stats.get('total_monitored', 0)}")
        
        # Update system metrics
        memory_usage = stats.get('system_memory_usage', 0)
        self.memory_progress.setValue(int(memory_usage))
        self.memory_value_label.setText(f"{memory_usage:.1f}%")
        
        cpu_usage = stats.get('system_cpu_usage', 0)
        self.cpu_progress.setValue(int(cpu_usage))
        self.cpu_value_label.setText(f"{cpu_usage:.1f}%")
        
        # Update uptime
        uptime = stats.get('monitoring_uptime', 0)
        uptime_text = f"{uptime:.0f}s" if uptime < 60 else f"{uptime/60:.1f}m"
        self.uptime_label.setText(f"Monitoring Uptime: {uptime_text}")
        
    def _add_to_history(self, task_id: str, status: str, result_data: dict):
        """Add task to history table"""
        row = self.history_table.rowCount()
        self.history_table.insertRow(row)
        
        task_info = self.monitored_tasks.get(task_id, {})
        
        self.history_table.setItem(row, 0, QTableWidgetItem(task_id))
        self.history_table.setItem(row, 1, QTableWidgetItem(task_info.get('name', 'Unknown')))
        self.history_table.setItem(row, 2, QTableWidgetItem(status))
        
        start_time = task_info.get('start_time', time.time())
        start_time_str = time.strftime("%Y-%m-%d %H:%M:%S", time.localtime(start_time))
        self.history_table.setItem(row, 3, QTableWidgetItem(start_time_str))
        
        duration = time.time() - start_time
        duration_str = f"{duration:.1f}s"
        self.history_table.setItem(row, 4, QTableWidgetItem(duration_str))
        
        result = result_data.get('result', 'N/A')
        self.history_table.setItem(row, 5, QTableWidgetItem(str(result)))
        
        error = result_data.get('error', '')
        self.history_table.setItem(row, 6, QTableWidgetItem(error))
        
    @pyqtSlot()
    def pause_selected_task(self):
        """Pause the selected task"""
        current_row = self.tasks_table.currentRow()
        if current_row >= 0:
            task_id = self.tasks_table.item(current_row, 0).text()
            # Implementation would pause the specific task
            self.show_info("Task Paused", f"Task {task_id} has been paused")
            
    @pyqtSlot()
    def resume_selected_task(self):
        """Resume the selected task"""
        current_row = self.tasks_table.currentRow()
        if current_row >= 0:
            task_id = self.tasks_table.item(current_row, 0).text()
            # Implementation would resume the specific task
            self.show_info("Task Resumed", f"Task {task_id} has been resumed")
            
    @pyqtSlot()
    def cancel_selected_task(self):
        """Cancel the selected task"""
        current_row = self.tasks_table.currentRow()
        if current_row >= 0:
            task_id = self.tasks_table.item(current_row, 0).text()
            
            from PySide6.QtWidgets import QMessageBox
            reply = QMessageBox.question(
                self,
                "Cancel Task",
                f"Are you sure you want to cancel task {task_id}?",
                QMessageBox.StandardButton.Yes | QMessageBox.StandardButton.No
            )
            
            if reply == QMessageBox.StandardButton.Yes:
                # Implementation would cancel the specific task
                self.show_info("Task Cancelled", f"Task {task_id} has been cancelled")
                
    @pyqtSlot()
    def refresh_tasks(self):
        """Refresh the tasks table"""
        # Implementation would refresh task data
        pass
        
    @pyqtSlot()
    def clear_history(self):
        """Clear task history"""
        from PySide6.QtWidgets import QMessageBox
        
        reply = QMessageBox.question(
            self,
            "Clear History",
            "Are you sure you want to clear all task history?",
            QMessageBox.StandardButton.Yes | QMessageBox.StandardButton.No
        )
        
        if reply == QMessageBox.StandardButton.Yes:
            self.history_table.setRowCount(0)
            
    @pyqtSlot()
    def export_history(self):
        """Export task history to file"""
        from PySide6.QtWidgets import QFileDialog
        
        filename, _ = QFileDialog.getSaveFileName(
            self,
            "Export Task History",
            f"task_history_{time.strftime('%Y%m%d_%H%M%S')}.csv",
            "CSV Files (*.csv);;JSON Files (*.json)"
        )
        
        if filename:
            try:
                if filename.endswith('.json'):
                    self._export_history_json(filename)
                else:
                    self._export_history_csv(filename)
                    
                self.show_info("Export Successful", f"History exported to {filename}")
                
            except Exception as e:
                self.show_error("Export Error", f"Failed to export history: {str(e)}")
                
    def _export_history_csv(self, filename: str):
        """Export history to CSV format"""
        with open(filename, 'w', encoding='utf-8') as f:
            # Write header
            headers = ["Task ID", "Name", "Status", "Start Time", "Duration", "Result", "Error"]
            f.write(",".join(headers) + "\n")
            
            # Write data
            for row in range(self.history_table.rowCount()):
                row_data = []
                for col in range(self.history_table.columnCount()):
                    item = self.history_table.item(row, col)
                    value = item.text() if item else ""
                    row_data.append(f'"{value}"')
                f.write(",".join(row_data) + "\n")
                
    def _export_history_json(self, filename: str):
        """Export history to JSON format"""
        headers = [
            "Task ID",
            "Name",
            "Status",
            "Start Time",
            "Duration",
            "Result",
            "Error",
        ]

        rows = []
        for row in range(self.history_table.rowCount()):
            row_data = {}
            for col in range(self.history_table.columnCount()):
                item = self.history_table.item(row, col)
                value = item.text() if item else ""
                if col < len(headers):
                    row_data[headers[col]] = value
                else:
                    row_data[str(col)] = value
            rows.append(row_data)

        with open(filename, "w", encoding="utf-8") as f:
            json.dump(rows, f, ensure_ascii=False, indent=2)

    def refresh_config(self):
        """Reload parameters from ``self.config``. Placeholder for future use."""
        pass<|MERGE_RESOLUTION|>--- conflicted
+++ resolved
@@ -7,38 +7,6 @@
 import time
 import json
 from typing import Dict, List, Optional, Any, Callable
-<<<<<<< HEAD
-try:
-    from PySide6.QtCore import (
-        QObject,
-        QThread,
-        Signal as pyqtSignal,
-        Slot as pyqtSlot,
-        QTimer,
-        QMutex,
-    )
-    if os.environ.get("PYTEST_QT_STUBS") == "1":
-        def pyqtSlot(*args, **kwargs):  # type: ignore
-            def decorator(func):
-                return func
-
-            return decorator
-except Exception:  # pragma: no cover - allow stubs without Slot
-    from PySide6.QtCore import QObject, QThread, Signal as pyqtSignal, QTimer, QMutex
-
-    def pyqtSlot(*args, **kwargs):  # type: ignore[override]
-        def decorator(func):
-            return func
-
-        return decorator
-from PySide6.QtWidgets import (QWidget, QVBoxLayout, QHBoxLayout, QPushButton, 
-                           QProgressBar, QLabel, QTextEdit, QCheckBox, 
-                           QSpinBox, QGroupBox, QGridLayout, QComboBox,
-                           QTableWidget, QTableWidgetItem, QHeaderView,
-                           QTabWidget, QSplitter, QSlider, QListWidget)
-from PySide6.QtGui import QColor, QBrush, QPalette
-from PySide6.QtCore import Qt
-=======
 from PySide6.QtCore import QObject, QThread, Signal as pyqtSignal, QTimer
 try:
     from PySide6.QtCore import QMutex
@@ -84,7 +52,7 @@
     QColor = QBrush = QPalette = object
     class Qt:
         Orientation = type("Orientation", (), {"Horizontal": 0})
->>>>>>> 6a8f1bda
+
 from shared_tools.ui_wrappers.base_wrapper import BaseWrapper
 try:
     from shared_tools.processors.monitor_progress import MonitorProgress

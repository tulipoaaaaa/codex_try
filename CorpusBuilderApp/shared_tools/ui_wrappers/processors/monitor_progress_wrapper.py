"""
Monitor Progress Wrapper for UI Integration
Provides comprehensive progress monitoring capabilities with visual feedback
"""

import os
import time
import json
from typing import Dict, List, Optional, Any, Callable
from PySide6.QtCore import QObject, QThread, Signal as pyqtSignal, QTimer
try:
    from PySide6.QtCore import QMutex
except Exception:  # pragma: no cover - fallback for stub environments
    class QMutex:  # type: ignore
        def lock(self):
            pass
        def unlock(self):
            pass
try:  # Handle stubs missing Slot
    from PySide6.QtCore import Slot as pyqtSlot
except Exception:  # pragma: no cover - fallback for stub environments
    def pyqtSlot(*args, **kwargs):  # type: ignore
        def decorator(func):
            return func
        return decorator
try:
    from PySide6.QtWidgets import (
        QWidget,
        QVBoxLayout,
        QHBoxLayout,
        QPushButton,
        QProgressBar,
        QLabel,
        QTextEdit,
        QCheckBox,
        QSpinBox,
        QGroupBox,
        QGridLayout,
        QComboBox,
        QTableWidget,
        QTableWidgetItem,
        QHeaderView,
        QTabWidget,
        QSplitter,
        QSlider,
        QListWidget,
    )
    from PySide6.QtGui import QColor, QBrush, QPalette
    from PySide6.QtCore import Qt
except Exception:  # pragma: no cover - fallback for stubs
    QWidget = QVBoxLayout = QHBoxLayout = QPushButton = QProgressBar = QLabel = QTextEdit = QCheckBox = QSpinBox = QGroupBox = QGridLayout = QComboBox = QTableWidget = QTableWidgetItem = QHeaderView = QTabWidget = QSplitter = QSlider = QListWidget = object
    QColor = QBrush = QPalette = object
    class Qt:
        Orientation = type("Orientation", (), {"Horizontal": 0})

from shared_tools.ui_wrappers.base_wrapper import BaseWrapper
try:
    from shared_tools.processors.monitor_progress import MonitorProgress
except Exception:  # pragma: no cover - optional dependency
    class MonitorProgress:
        def configure(self, *a, **k):
            pass
from shared_tools.processors.mixins.processor_wrapper_mixin import ProcessorWrapperMixin


class ProgressMonitoringWorker(QThread):
    """Worker thread for progress monitoring operations"""
    
    progress_update = pyqtSignal(str, dict)  # task_id, progress_data
    task_started = pyqtSignal(str, str)  # task_id, task_name
    task_completed = pyqtSignal(str, dict)  # task_id, final_stats
    task_failed = pyqtSignal(str, str)  # task_id, error_message
    monitoring_stats = pyqtSignal(dict)  # overall monitoring statistics
    
    def __init__(self, monitor_config: Dict[str, Any], task_queue_manager=None):
        super().__init__()
        self.monitor_config = monitor_config
        self.monitor = MonitorProgress()
        self._is_running = False
        self._mutex = QMutex()
        self.active_tasks = {}
        self.task_queue_manager = task_queue_manager
        
    def run(self):
        """Execute progress monitoring"""
        self._is_running = True
        
        # Configure monitor
        self.monitor.configure(
            update_interval=self.monitor_config.get('update_interval', 1.0),
            enable_notifications=self.monitor_config.get('enable_notifications', True),
            log_progress=self.monitor_config.get('log_progress', True),
            track_memory=self.monitor_config.get('track_memory', True),
            track_cpu=self.monitor_config.get('track_cpu', True)
        )
        
        # Start monitoring loop
        while self._is_running:
            try:
                # Check for new tasks
                self._check_for_new_tasks()
                
                # Update existing tasks
                self._update_active_tasks()
                
                # Send monitoring statistics
                self._send_monitoring_stats()
                
                # Sleep for update interval
                update_interval = self.monitor_config.get('update_interval', 1.0)
                self.msleep(int(update_interval * 1000))
                
            except Exception as e:
                # Continue monitoring even if individual updates fail
                continue
                
    def _check_for_new_tasks(self):
        """Check ``TaskQueueManager`` for newly registered tasks."""
        if not self.task_queue_manager:
            return
        try:
            for task_id, info in self.task_queue_manager.tasks.items():
                if task_id not in self.active_tasks:
                    self.active_tasks[task_id] = info
                    name = info.get("name", task_id)
                    self.task_started.emit(task_id, name)
        except Exception:
            # Ignore queue polling errors but continue running
            return
        
    def _update_active_tasks(self):
        """Update progress for all active tasks"""
        for task_id, task_info in self.active_tasks.items():
            try:
                # Get progress update from monitor
                progress_data = self.monitor.get_task_progress(task_id)
                
                if progress_data:
                    self.progress_update.emit(task_id, progress_data)
                    
                    # Check if task completed
                    if progress_data.get('status') == 'completed':
                        self.task_completed.emit(task_id, progress_data)
                        del self.active_tasks[task_id]
                    elif progress_data.get('status') == 'failed':
                        error_msg = progress_data.get('error', 'Unknown error')
                        self.task_failed.emit(task_id, error_msg)
                        del self.active_tasks[task_id]
                        
            except Exception as e:
                continue
                
    def _send_monitoring_stats(self):
        """Send overall monitoring statistics"""
        stats = {
            'active_tasks': len(self.active_tasks),
            'total_monitored': self.monitor.get_total_monitored_count(),
            'system_memory_usage': self.monitor.get_system_memory_usage(),
            'system_cpu_usage': self.monitor.get_system_cpu_usage(),
            'monitoring_uptime': self.monitor.get_uptime()
        }
        
        self.monitoring_stats.emit(stats)
        
    def add_task(self, task_id: str, task_name: str, task_info: Dict[str, Any]):
        """Add a new task to monitor"""
        self._mutex.lock()
        try:
            self.active_tasks[task_id] = {
                'name': task_name,
                'start_time': time.time(),
                **task_info
            }
            self.task_started.emit(task_id, task_name)
        finally:
            self._mutex.unlock()
            
    def remove_task(self, task_id: str):
        """Remove a task from monitoring"""
        self._mutex.lock()
        try:
            if task_id in self.active_tasks:
                del self.active_tasks[task_id]
        finally:
            self._mutex.unlock()
            
    def stop_monitoring(self):
        """Stop the monitoring process"""
        self._is_running = False


class MonitorProgressWrapper(BaseWrapper, ProcessorWrapperMixin):
    """UI Wrapper for Progress Monitoring"""

<<<<<<< HEAD
    def __init__(self, config=None, parent=None):
        super().__init__(config)
=======
    def __init__(self, task_queue_manager=None, parent=None):
        super().__init__(parent)
>>>>>>> 1bd60032
        self.monitoring_worker = None
        self.monitor_config: Dict[str, Any] = {}
        self.monitored_tasks = {}
        self.task_widgets = {}
        self.monitoring_enabled = False
        self.task_queue_manager = task_queue_manager
        self.setup_ui()
        self.setup_connections()
        
    def setup_ui(self):
        """Initialize the user interface components"""
        layout = QVBoxLayout(self)
        
        # Create tab widget
        self.tab_widget = QTabWidget()
        
        # Active Tasks Tab
        tasks_tab = self._create_active_tasks_tab()
        self.tab_widget.addTab(tasks_tab, "Active Tasks")
        
        # System Monitor Tab
        system_tab = self._create_system_monitor_tab()
        self.tab_widget.addTab(system_tab, "System Monitor")
        
        # Configuration Tab
        config_tab = self._create_configuration_tab()
        self.tab_widget.addTab(config_tab, "Configuration")
        
        # History Tab
        history_tab = self._create_history_tab()
        self.tab_widget.addTab(history_tab, "History")
        
        layout.addWidget(self.tab_widget)
        
        # Control Panel
        control_panel = self._create_control_panel()
        layout.addWidget(control_panel)
        
    def _create_active_tasks_tab(self) -> QWidget:
        """Create the active tasks monitoring tab"""
        tab = QWidget()
        layout = QVBoxLayout(tab)
        
        # Tasks Overview
        overview_group = QGroupBox("Tasks Overview")
        overview_layout = QGridLayout(overview_group)
        
        self.active_tasks_label = QLabel("Active Tasks: 0")
        self.completed_tasks_label = QLabel("Completed: 0")
        self.failed_tasks_label = QLabel("Failed: 0")
        self.total_tasks_label = QLabel("Total Monitored: 0")
        
        overview_layout.addWidget(self.active_tasks_label, 0, 0)
        overview_layout.addWidget(self.completed_tasks_label, 0, 1)
        overview_layout.addWidget(self.failed_tasks_label, 1, 0)
        overview_layout.addWidget(self.total_tasks_label, 1, 1)
        
        # Tasks Table
        tasks_group = QGroupBox("Task Details")
        tasks_layout = QVBoxLayout(tasks_group)
        
        self.tasks_table = QTableWidget()
        self.tasks_table.setColumnCount(6)
        self.tasks_table.setHorizontalHeaderLabels([
            "Task ID", "Name", "Status", "Progress", "Duration", "Details"
        ])
        
        header = self.tasks_table.horizontalHeader()
        header.setSectionResizeMode(0, QHeaderView.ResizeMode.ResizeToContents)
        header.setSectionResizeMode(1, QHeaderView.ResizeMode.Stretch)
        header.setSectionResizeMode(2, QHeaderView.ResizeMode.ResizeToContents)
        header.setSectionResizeMode(3, QHeaderView.ResizeMode.Fixed)
        header.setSectionResizeMode(4, QHeaderView.ResizeMode.ResizeToContents)
        header.setSectionResizeMode(5, QHeaderView.ResizeMode.Stretch)
        header.resizeSection(3, 150)  # Progress column width
        
        tasks_layout.addWidget(self.tasks_table)
        
        # Task Actions
        actions_layout = QHBoxLayout()
        self.pause_task_btn = QPushButton("Pause Selected")
        self.resume_task_btn = QPushButton("Resume Selected")
        self.cancel_task_btn = QPushButton("Cancel Selected")
        self.refresh_tasks_btn = QPushButton("Refresh")
        
        actions_layout.addWidget(self.pause_task_btn)
        actions_layout.addWidget(self.resume_task_btn)
        actions_layout.addWidget(self.cancel_task_btn)
        actions_layout.addWidget(self.refresh_tasks_btn)
        actions_layout.addStretch()
        
        tasks_layout.addLayout(actions_layout)
        
        layout.addWidget(overview_group)
        layout.addWidget(tasks_group)
        
        return tab
        
    def _create_system_monitor_tab(self) -> QWidget:
        """Create the system monitoring tab"""
        tab = QWidget()
        layout = QVBoxLayout(tab)
        
        # System Metrics
        metrics_group = QGroupBox("System Metrics")
        metrics_layout = QGridLayout(metrics_group)
        
        # Memory usage
        self.memory_label = QLabel("Memory Usage:")
        self.memory_progress = QProgressBar()
        self.memory_value_label = QLabel("0%")
        
        metrics_layout.addWidget(self.memory_label, 0, 0)
        metrics_layout.addWidget(self.memory_progress, 0, 1)
        metrics_layout.addWidget(self.memory_value_label, 0, 2)
        
        # CPU usage
        self.cpu_label = QLabel("CPU Usage:")
        self.cpu_progress = QProgressBar()
        self.cpu_value_label = QLabel("0%")
        
        metrics_layout.addWidget(self.cpu_label, 1, 0)
        metrics_layout.addWidget(self.cpu_progress, 1, 1)
        metrics_layout.addWidget(self.cpu_value_label, 1, 2)
        
        # Disk usage
        self.disk_label = QLabel("Disk Usage:")
        self.disk_progress = QProgressBar()
        self.disk_value_label = QLabel("0%")
        
        metrics_layout.addWidget(self.disk_label, 2, 0)
        metrics_layout.addWidget(self.disk_progress, 2, 1)
        metrics_layout.addWidget(self.disk_value_label, 2, 2)
        
        # Network activity
        self.network_label = QLabel("Network Activity:")
        self.network_in_label = QLabel("In: 0 KB/s")
        self.network_out_label = QLabel("Out: 0 KB/s")
        
        metrics_layout.addWidget(self.network_label, 3, 0)
        metrics_layout.addWidget(self.network_in_label, 3, 1)
        metrics_layout.addWidget(self.network_out_label, 3, 2)
        
        # System Information
        info_group = QGroupBox("System Information")
        info_layout = QGridLayout(info_group)
        
        self.uptime_label = QLabel("Monitoring Uptime: 0s")
        self.process_count_label = QLabel("Active Processes: 0")
        self.thread_count_label = QLabel("Active Threads: 0")
        
        info_layout.addWidget(self.uptime_label, 0, 0)
        info_layout.addWidget(self.process_count_label, 0, 1)
        info_layout.addWidget(self.thread_count_label, 1, 0)
        
        layout.addWidget(metrics_group)
        layout.addWidget(info_group)
        layout.addStretch()
        
        return tab
        
    def _create_configuration_tab(self) -> QWidget:
        """Create the configuration tab"""
        tab = QWidget()
        layout = QVBoxLayout(tab)
        
        # Monitoring Settings
        monitoring_group = QGroupBox("Monitoring Settings")
        monitoring_layout = QGridLayout(monitoring_group)
        
        self.update_interval_label = QLabel("Update Interval (seconds):")
        self.update_interval_slider = QSlider(Qt.Orientation.Horizontal)
        self.update_interval_slider.setRange(1, 60)
        self.update_interval_slider.setValue(5)
        self.update_interval_value = QLabel("5s")
        self.update_interval_slider.valueChanged.connect(
            lambda v: self.update_interval_value.setText(f"{v}s")
        )
        
        monitoring_layout.addWidget(self.update_interval_label, 0, 0)
        monitoring_layout.addWidget(self.update_interval_slider, 0, 1)
        monitoring_layout.addWidget(self.update_interval_value, 0, 2)
        
        self.enable_notifications_cb = QCheckBox("Enable Notifications")
        self.enable_notifications_cb.setChecked(True)
        monitoring_layout.addWidget(self.enable_notifications_cb, 1, 0, 1, 2)
        
        self.log_progress_cb = QCheckBox("Log Progress to File")
        self.log_progress_cb.setChecked(True)
        monitoring_layout.addWidget(self.log_progress_cb, 2, 0, 1, 2)
        
        self.track_memory_cb = QCheckBox("Track Memory Usage")
        self.track_memory_cb.setChecked(True)
        monitoring_layout.addWidget(self.track_memory_cb, 3, 0, 1, 2)
        
        self.track_cpu_cb = QCheckBox("Track CPU Usage")
        self.track_cpu_cb.setChecked(True)
        monitoring_layout.addWidget(self.track_cpu_cb, 4, 0, 1, 2)
        
        # Alert Settings
        alerts_group = QGroupBox("Alert Settings")
        alerts_layout = QGridLayout(alerts_group)
        
        self.memory_threshold_label = QLabel("Memory Alert Threshold (%):")
        self.memory_threshold_spin = QSpinBox()
        self.memory_threshold_spin.setRange(50, 95)
        self.memory_threshold_spin.setValue(80)
        
        alerts_layout.addWidget(self.memory_threshold_label, 0, 0)
        alerts_layout.addWidget(self.memory_threshold_spin, 0, 1)
        
        self.cpu_threshold_label = QLabel("CPU Alert Threshold (%):")
        self.cpu_threshold_spin = QSpinBox()
        self.cpu_threshold_spin.setRange(50, 95)
        self.cpu_threshold_spin.setValue(85)
        
        alerts_layout.addWidget(self.cpu_threshold_label, 1, 0)
        alerts_layout.addWidget(self.cpu_threshold_spin, 1, 1)
        
        self.task_timeout_label = QLabel("Task Timeout (minutes):")
        self.task_timeout_spin = QSpinBox()
        self.task_timeout_spin.setRange(5, 480)
        self.task_timeout_spin.setValue(60)
        
        alerts_layout.addWidget(self.task_timeout_label, 2, 0)
        alerts_layout.addWidget(self.task_timeout_spin, 2, 1)
        
        layout.addWidget(monitoring_group)
        layout.addWidget(alerts_group)
        layout.addStretch()
        
        return tab
        
    def _create_history_tab(self) -> QWidget:
        """Create the task history tab"""
        tab = QWidget()
        layout = QVBoxLayout(tab)
        
        # History Controls
        controls_layout = QHBoxLayout()
        self.history_filter_combo = QComboBox()
        self.history_filter_combo.addItems(["All Tasks", "Completed", "Failed", "Cancelled"])
        
        self.clear_history_btn = QPushButton("Clear History")
        self.export_history_btn = QPushButton("Export History")
        
        controls_layout.addWidget(QLabel("Filter:"))
        controls_layout.addWidget(self.history_filter_combo)
        controls_layout.addStretch()
        controls_layout.addWidget(self.clear_history_btn)
        controls_layout.addWidget(self.export_history_btn)
        
        # History Table
        self.history_table = QTableWidget()
        self.history_table.setColumnCount(7)
        self.history_table.setHorizontalHeaderLabels([
            "Task ID", "Name", "Status", "Start Time", "Duration", "Result", "Error"
        ])
        
        header = self.history_table.horizontalHeader()
        header.setSectionResizeMode(QHeaderView.ResizeMode.ResizeToContents)
        
        layout.addLayout(controls_layout)
        layout.addWidget(self.history_table)
        
        return tab
        
    def _create_control_panel(self) -> QWidget:
        """Create the main control panel"""
        control_group = QGroupBox("Monitoring Control")
        layout = QHBoxLayout(control_group)
        
        self.start_monitoring_btn = QPushButton("Start Monitoring")
        self.stop_monitoring_btn = QPushButton("Stop Monitoring")
        self.stop_monitoring_btn.setEnabled(False)
        
        self.pause_monitoring_btn = QPushButton("Pause Monitoring")
        self.pause_monitoring_btn.setEnabled(False)
        
        self.monitoring_status_label = QLabel("Status: Stopped")
        
        layout.addWidget(self.start_monitoring_btn)
        layout.addWidget(self.stop_monitoring_btn)
        layout.addWidget(self.pause_monitoring_btn)
        layout.addStretch()
        layout.addWidget(self.monitoring_status_label)
        
        return control_group
        
    def setup_connections(self):
        """Setup signal-slot connections"""
        # Control buttons
        self.start_monitoring_btn.clicked.connect(self.start_monitoring)
        self.stop_monitoring_btn.clicked.connect(self.stop_monitoring)
        self.pause_monitoring_btn.clicked.connect(self.pause_monitoring)
        
        # Task actions
        self.pause_task_btn.clicked.connect(self.pause_selected_task)
        self.resume_task_btn.clicked.connect(self.resume_selected_task)
        self.cancel_task_btn.clicked.connect(self.cancel_selected_task)
        self.refresh_tasks_btn.clicked.connect(self.refresh_tasks)
        
        # History actions
        self.clear_history_btn.clicked.connect(self.clear_history)
        self.export_history_btn.clicked.connect(self.export_history)
        self.history_filter_combo.currentTextChanged.connect(self.filter_history)

        if self.task_queue_manager:
            sig = None
            if hasattr(self.task_queue_manager, "task_added"):
                sig = getattr(self.task_queue_manager, "task_added")
            elif hasattr(self.task_queue_manager, "queue_updated"):
                sig = getattr(self.task_queue_manager, "queue_updated")
            if sig:
                sig.connect(lambda *_: self.refresh_tasks())
        
    @pyqtSlot()
    def start_monitoring(self):
        """Start progress monitoring"""
        if self.monitoring_worker and self.monitoring_worker.isRunning():
            return
            
        # Get configuration
        config = {
            'update_interval': self.update_interval_slider.value(),
            'enable_notifications': self.enable_notifications_cb.isChecked(),
            'log_progress': self.log_progress_cb.isChecked(),
            'track_memory': self.track_memory_cb.isChecked(),
            'track_cpu': self.track_cpu_cb.isChecked()
        }
        
        # Create and start worker
        self.monitoring_worker = ProgressMonitoringWorker(
            config, task_queue_manager=self.task_queue_manager
        )
        self.monitoring_worker.progress_update.connect(self.update_task_progress)
        self.monitoring_worker.task_started.connect(self.add_task_to_table)
        self.monitoring_worker.task_completed.connect(self.mark_task_completed)
        self.monitoring_worker.task_failed.connect(self.mark_task_failed)
        self.monitoring_worker.monitoring_stats.connect(self.update_system_stats)
        
        self.monitoring_worker.start()
        
        # Update UI
        self.monitoring_enabled = True
        self.start_monitoring_btn.setEnabled(False)
        self.stop_monitoring_btn.setEnabled(True)
        self.pause_monitoring_btn.setEnabled(True)
        self.monitoring_status_label.setText("Status: Running")
        
    @pyqtSlot()
    def stop_monitoring(self):
        """Stop progress monitoring"""
        if self.monitoring_worker and self.monitoring_worker.isRunning():
            self.monitoring_worker.stop_monitoring()
            self.monitoring_worker.wait(3000)
            
        # Update UI
        self.monitoring_enabled = False
        self.start_monitoring_btn.setEnabled(True)
        self.stop_monitoring_btn.setEnabled(False)
        self.pause_monitoring_btn.setEnabled(False)
        self.monitoring_status_label.setText("Status: Stopped")
        
    @pyqtSlot()
    def pause_monitoring(self):
        """Pause/resume monitoring"""
        # Implementation would pause the monitoring worker
        current_text = self.pause_monitoring_btn.text()
        if current_text == "Pause Monitoring":
            self.pause_monitoring_btn.setText("Resume Monitoring")
            self.monitoring_status_label.setText("Status: Paused")
        else:
            self.pause_monitoring_btn.setText("Pause Monitoring")
            self.monitoring_status_label.setText("Status: Running")
            
    @pyqtSlot(str, dict)
    def update_task_progress(self, task_id: str, progress_data: dict):
        """Update progress for a specific task"""
        # Find task in table
        for row in range(self.tasks_table.rowCount()):
            if self.tasks_table.item(row, 0).text() == task_id:
                # Update progress column
                progress_percentage = progress_data.get('percentage', 0)
                progress_widget = self.tasks_table.cellWidget(row, 3)
                if isinstance(progress_widget, QProgressBar):
                    progress_widget.setValue(progress_percentage)
                    
                # Update status
                status = progress_data.get('status', 'running')
                self.tasks_table.setItem(row, 2, QTableWidgetItem(status.title()))
                
                # Update duration
                duration = progress_data.get('duration', 0)
                duration_text = f"{duration:.1f}s"
                self.tasks_table.setItem(row, 4, QTableWidgetItem(duration_text))
                
                # Update details
                details = progress_data.get('details', '')
                self.tasks_table.setItem(row, 5, QTableWidgetItem(details))
                break
                
    @pyqtSlot(str, str)
    def add_task_to_table(self, task_id: str, task_name: str):
        """Add a new task to the monitoring table"""
        row = self.tasks_table.rowCount()
        self.tasks_table.insertRow(row)
        
        self.tasks_table.setItem(row, 0, QTableWidgetItem(task_id))
        self.tasks_table.setItem(row, 1, QTableWidgetItem(task_name))
        self.tasks_table.setItem(row, 2, QTableWidgetItem("Starting"))
        
        # Add progress bar
        progress_bar = QProgressBar()
        progress_bar.setRange(0, 100)
        progress_bar.setValue(0)
        self.tasks_table.setCellWidget(row, 3, progress_bar)
        
        self.tasks_table.setItem(row, 4, QTableWidgetItem("0s"))
        self.tasks_table.setItem(row, 5, QTableWidgetItem("Initializing"))
        
        # Store task info
        self.monitored_tasks[task_id] = {
            'name': task_name,
            'row': row,
            'start_time': time.time()
        }
        
    @pyqtSlot(str, dict)
    def mark_task_completed(self, task_id: str, final_stats: dict):
        """Mark a task as completed"""
        if task_id in self.monitored_tasks:
            row = self.monitored_tasks[task_id]['row']
            
            # Update status with success color
            status_item = QTableWidgetItem("Completed")
            status_item.setBackground(QBrush(QColor(46, 204, 113)))
            status_item.setForeground(QBrush(QColor(255, 255, 255)))
            self.tasks_table.setItem(row, 2, status_item)
            
            # Update progress to 100%
            progress_widget = self.tasks_table.cellWidget(row, 3)
            if isinstance(progress_widget, QProgressBar):
                progress_widget.setValue(100)
                
            # Add to history
            self._add_to_history(task_id, "Completed", final_stats)
            
    @pyqtSlot(str, str)
    def mark_task_failed(self, task_id: str, error_message: str):
        """Mark a task as failed"""
        if task_id in self.monitored_tasks:
            row = self.monitored_tasks[task_id]['row']
            
            # Update status with error color
            status_item = QTableWidgetItem("Failed")
            status_item.setBackground(QBrush(QColor(231, 76, 60)))
            status_item.setForeground(QBrush(QColor(255, 255, 255)))
            self.tasks_table.setItem(row, 2, status_item)
            
            # Update details with error
            self.tasks_table.setItem(row, 5, QTableWidgetItem(error_message))
            
            # Add to history
            self._add_to_history(task_id, "Failed", {'error': error_message})
            
    @pyqtSlot(dict)
    def update_system_stats(self, stats: dict):
        """Update system monitoring statistics"""
        # Update task counts
        self.active_tasks_label.setText(f"Active Tasks: {stats.get('active_tasks', 0)}")
        self.total_tasks_label.setText(f"Total Monitored: {stats.get('total_monitored', 0)}")
        
        # Update system metrics
        memory_usage = stats.get('system_memory_usage', 0)
        self.memory_progress.setValue(int(memory_usage))
        self.memory_value_label.setText(f"{memory_usage:.1f}%")
        
        cpu_usage = stats.get('system_cpu_usage', 0)
        self.cpu_progress.setValue(int(cpu_usage))
        self.cpu_value_label.setText(f"{cpu_usage:.1f}%")
        
        # Update uptime
        uptime = stats.get('monitoring_uptime', 0)
        uptime_text = f"{uptime:.0f}s" if uptime < 60 else f"{uptime/60:.1f}m"
        self.uptime_label.setText(f"Monitoring Uptime: {uptime_text}")
        
    def _add_to_history(self, task_id: str, status: str, result_data: dict):
        """Add task to history table"""
        row = self.history_table.rowCount()
        self.history_table.insertRow(row)
        
        task_info = self.monitored_tasks.get(task_id, {})
        
        self.history_table.setItem(row, 0, QTableWidgetItem(task_id))
        self.history_table.setItem(row, 1, QTableWidgetItem(task_info.get('name', 'Unknown')))
        self.history_table.setItem(row, 2, QTableWidgetItem(status))
        
        start_time = task_info.get('start_time', time.time())
        start_time_str = time.strftime("%Y-%m-%d %H:%M:%S", time.localtime(start_time))
        self.history_table.setItem(row, 3, QTableWidgetItem(start_time_str))
        
        duration = time.time() - start_time
        duration_str = f"{duration:.1f}s"
        self.history_table.setItem(row, 4, QTableWidgetItem(duration_str))
        
        result = result_data.get('result', 'N/A')
        self.history_table.setItem(row, 5, QTableWidgetItem(str(result)))
        
        error = result_data.get('error', '')
        self.history_table.setItem(row, 6, QTableWidgetItem(error))
        
    @pyqtSlot()
    def pause_selected_task(self):
        """Pause the selected task"""
        current_row = self.tasks_table.currentRow()
        if current_row >= 0:
            task_id = self.tasks_table.item(current_row, 0).text()
            # Implementation would pause the specific task
            self.show_info("Task Paused", f"Task {task_id} has been paused")
            
    @pyqtSlot()
    def resume_selected_task(self):
        """Resume the selected task"""
        current_row = self.tasks_table.currentRow()
        if current_row >= 0:
            task_id = self.tasks_table.item(current_row, 0).text()
            # Implementation would resume the specific task
            self.show_info("Task Resumed", f"Task {task_id} has been resumed")
            
    @pyqtSlot()
    def cancel_selected_task(self):
        """Cancel the selected task"""
        current_row = self.tasks_table.currentRow()
        if current_row >= 0:
            task_id = self.tasks_table.item(current_row, 0).text()
            
            from PySide6.QtWidgets import QMessageBox
            reply = QMessageBox.question(
                self,
                "Cancel Task",
                f"Are you sure you want to cancel task {task_id}?",
                QMessageBox.StandardButton.Yes | QMessageBox.StandardButton.No
            )
            
            if reply == QMessageBox.StandardButton.Yes:
                # Implementation would cancel the specific task
                self.show_info("Task Cancelled", f"Task {task_id} has been cancelled")
                
    @pyqtSlot()
    def refresh_tasks(self):
        """Refresh the tasks table"""
        if not self.task_queue_manager:
            self.status_updated.emit("No task queue manager available")
            return

        try:
            self.tasks_table.setRowCount(0)
            self.monitored_tasks.clear()
            for task_id, info in self.task_queue_manager.tasks.items():
                self.add_task_to_table(task_id, info.get("name", task_id))
                progress_data = {
                    "percentage": info.get("progress", 0),
                    "status": info.get("status", "pending"),
                    "details": info.get("details", ""),
                }
                self.update_task_progress(task_id, progress_data)
            self.status_updated.emit("Task list refreshed")
        except Exception as exc:
            self.status_updated.emit(f"Failed to refresh tasks: {exc}")
        
    @pyqtSlot()
    def clear_history(self):
        """Clear task history"""
        from PySide6.QtWidgets import QMessageBox
        
        reply = QMessageBox.question(
            self,
            "Clear History",
            "Are you sure you want to clear all task history?",
            QMessageBox.StandardButton.Yes | QMessageBox.StandardButton.No
        )
        
        if reply == QMessageBox.StandardButton.Yes:
            self.history_table.setRowCount(0)
            
    @pyqtSlot()
    def export_history(self):
        """Export task history to file"""
        from PySide6.QtWidgets import QFileDialog
        
        filename, _ = QFileDialog.getSaveFileName(
            self,
            "Export Task History",
            f"task_history_{time.strftime('%Y%m%d_%H%M%S')}.csv",
            "CSV Files (*.csv);;JSON Files (*.json)"
        )
        
        if filename:
            try:
                if filename.endswith('.json'):
                    self._export_history_json(filename)
                else:
                    self._export_history_csv(filename)
                    
                self.show_info("Export Successful", f"History exported to {filename}")
                
            except Exception as e:
                self.show_error("Export Error", f"Failed to export history: {str(e)}")
                
    def _export_history_csv(self, filename: str):
        """Export history to CSV format"""
        with open(filename, 'w', encoding='utf-8') as f:
            # Write header
            headers = ["Task ID", "Name", "Status", "Start Time", "Duration", "Result", "Error"]
            f.write(",".join(headers) + "\n")
            
            # Write data
            for row in range(self.history_table.rowCount()):
                row_data = []
                for col in range(self.history_table.columnCount()):
                    item = self.history_table.item(row, col)
                    value = item.text() if item else ""
                    row_data.append(f'"{value}"')
                f.write(",".join(row_data) + "\n")
                
    def _export_history_json(self, filename: str):
        """Export history to JSON format"""
        headers = [
            "Task ID",
            "Name",
            "Status",
            "Start Time",
            "Duration",
            "Result",
            "Error",
        ]

        rows = []
        for row in range(self.history_table.rowCount()):
            row_data = {}
            for col in range(self.history_table.columnCount()):
                item = self.history_table.item(row, col)
                value = item.text() if item else ""
                if col < len(headers):
                    row_data[headers[col]] = value
                else:
                    row_data[str(col)] = value
            rows.append(row_data)

        with open(filename, "w", encoding="utf-8") as f:
            json.dump(rows, f, ensure_ascii=False, indent=2)

    def refresh_config(self):
        """Reload parameters from ``self.config`` and update the worker."""
        if not getattr(self, "config", None):
            return

        try:
            cfg = self.config.get_processor_config("monitor_progress") or {}
        except Exception:  # pragma: no cover - defensive
            cfg = {}

        if not isinstance(cfg, dict):  # pragma: no cover - sanity check
            cfg = {}

        # Update local configuration
        self.monitor_config.update(cfg)

        # Update UI controls if present
        if hasattr(self, "update_interval_slider"):
            if "update_interval" in cfg:
                try:
                    self.update_interval_slider.setValue(int(cfg["update_interval"]))
                except Exception:  # pragma: no cover - invalid value
                    pass
        if hasattr(self, "enable_notifications_cb"):
            self.enable_notifications_cb.setChecked(cfg.get("enable_notifications", self.enable_notifications_cb.isChecked()))
        if hasattr(self, "log_progress_cb"):
            self.log_progress_cb.setChecked(cfg.get("log_progress", self.log_progress_cb.isChecked()))
        if hasattr(self, "track_memory_cb"):
            self.track_memory_cb.setChecked(cfg.get("track_memory", self.track_memory_cb.isChecked()))
        if hasattr(self, "track_cpu_cb"):
            self.track_cpu_cb.setChecked(cfg.get("track_cpu", self.track_cpu_cb.isChecked()))

        # Apply to running worker
        if self.monitoring_worker:
            self.monitoring_worker.monitor_config.update(cfg)
            if self.monitoring_worker.isRunning():
                self.monitoring_worker.monitor.configure(
                    update_interval=self.monitoring_worker.monitor_config.get("update_interval", 1.0),
                    enable_notifications=self.monitoring_worker.monitor_config.get("enable_notifications", True),
                    log_progress=self.monitoring_worker.monitor_config.get("log_progress", True),
                    track_memory=self.monitoring_worker.monitor_config.get("track_memory", True),
                    track_cpu=self.monitoring_worker.monitor_config.get("track_cpu", True),
                )<|MERGE_RESOLUTION|>--- conflicted
+++ resolved
@@ -192,13 +192,10 @@
 class MonitorProgressWrapper(BaseWrapper, ProcessorWrapperMixin):
     """UI Wrapper for Progress Monitoring"""
 
-<<<<<<< HEAD
-    def __init__(self, config=None, parent=None):
-        super().__init__(config)
-=======
-    def __init__(self, task_queue_manager=None, parent=None):
+    def __init__(self, config=None, task_queue_manager=None, parent=None):
         super().__init__(parent)
->>>>>>> 1bd60032
+        self.config = config
+        self.task_queue_manager = task_queue_manager
         self.monitoring_worker = None
         self.monitor_config: Dict[str, Any] = {}
         self.monitored_tasks = {}

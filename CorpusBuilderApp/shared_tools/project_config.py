--- conflicted
+++ resolved
@@ -302,7 +302,6 @@
         # Deep merge configs, with env vars taking precedence
         self._deep_merge(config, env_config)
 
-<<<<<<< HEAD
         # Map legacy directories to environment-specific section
         env_name = config.get('environment', {}).get('active', self.environment)
         dirs = config.get('directories', {})
@@ -326,25 +325,6 @@
         config['directories'] = dirs
         envs[env_name] = env_section
         config['environments'] = envs
-=======
-        # Populate directories from environment section if not provided
-        env_name = config.get('environment', {}).get('active', 'test')
-        env_cfg = config.get('environments', {}).get(env_name, {})
-        dirs = config.setdefault('directories', {})
-
-        # Corpus root maps to environment corpus_dir
-        dirs.setdefault('corpus_root', env_cfg.get('corpus_dir', '~/crypto_corpus'))
-        dirs.setdefault('raw_data_dir', env_cfg.get('raw_data_dir', os.path.join(dirs['corpus_root'], 'raw')))
-        dirs.setdefault('processed_dir', env_cfg.get('processed_dir', os.path.join(dirs['corpus_root'], 'processed')))
-        dirs.setdefault('metadata_dir', env_cfg.get('metadata_dir', os.path.join(dirs['corpus_root'], 'metadata')))
-        dirs.setdefault('logs_dir', env_cfg.get('log_dir', os.path.join(dirs['corpus_root'], 'logs')))
-
-        # Mirror back into environment config if missing
-        env_cfg.setdefault('raw_data_dir', dirs['raw_data_dir'])
-        env_cfg.setdefault('processed_dir', dirs['processed_dir'])
-        env_cfg.setdefault('metadata_dir', dirs['metadata_dir'])
-        config['environments'][env_name] = env_cfg
->>>>>>> 0805fa88
 
         # Validate collector and processor sections if present
         self._validate_section_schemas(config)
@@ -422,26 +402,16 @@
 
  # Directory helper methods
     def get_corpus_root(self) -> Path:
-<<<<<<< HEAD
         env = self.get('environment.active')
         path = self.get(f'environments.{env}.corpus_root')
         if path is None:
             path = self.get('directories.corpus_root')
         return Path(path).expanduser()
-=======
-        if 'directories' in self.config and 'corpus_root' in self.config['directories']:
-            return Path(self.get('directories.corpus_root')).expanduser()
-        env_cfg = self.config.get('environments', {}).get(self.environment, {})
-        if 'corpus_dir' in env_cfg:
-            return Path(env_cfg['corpus_dir']).expanduser()
-        return Path('~/crypto_corpus').expanduser()
->>>>>>> 0805fa88
 
     def get_corpus_dir(self) -> Path:
         return self.get_corpus_root()
 
     def get_raw_dir(self) -> Path:
-<<<<<<< HEAD
         env = self.get('environment.active')
         path = self.get(f'environments.{env}.raw_data_dir')
         if path is None:
@@ -461,27 +431,6 @@
         if path is None:
             path = self.get('directories.metadata_dir')
         return Path(path).expanduser()
-=======
-        if 'directories' in self.config and 'raw_data_dir' in self.config['directories']:
-            return Path(self.get('directories.raw_data_dir')).expanduser()
-        env_cfg = self.config.get('environments', {}).get(self.environment, {})
-        base = env_cfg.get('raw_data_dir') or os.path.join(env_cfg.get('corpus_dir', '~/crypto_corpus'), 'raw')
-        return Path(base).expanduser()
-
-    def get_processed_dir(self) -> Path:
-        if 'directories' in self.config and 'processed_dir' in self.config['directories']:
-            return Path(self.get('directories.processed_dir')).expanduser()
-        env_cfg = self.config.get('environments', {}).get(self.environment, {})
-        base = env_cfg.get('processed_dir') or os.path.join(env_cfg.get('corpus_dir', '~/crypto_corpus'), 'processed')
-        return Path(base).expanduser()
-
-    def get_metadata_dir(self) -> Path:
-        if 'directories' in self.config and 'metadata_dir' in self.config['directories']:
-            return Path(self.get('directories.metadata_dir')).expanduser()
-        env_cfg = self.config.get('environments', {}).get(self.environment, {})
-        base = env_cfg.get('metadata_dir') or os.path.join(env_cfg.get('corpus_dir', '~/crypto_corpus'), 'metadata')
-        return Path(base).expanduser()
->>>>>>> 0805fa88
 
     def get_logs_dir(self) -> Path:
         """
@@ -490,18 +439,10 @@
 
         Use `str(...)` or `.as_posix()` if string form is needed (e.g. subprocess).
         """
-<<<<<<< HEAD
         env = self.get('environment.active')
         path = self.get(f'environments.{env}.logs_dir')
         if path is None:
             path = self.get('directories.logs_dir', os.path.expanduser("~/.cryptofinance/logs"))
-=======
-        if 'directories' in self.config and 'logs_dir' in self.config['directories']:
-            path = self.get("directories.logs_dir")
-        else:
-            env_cfg = self.config.get('environments', {}).get(self.environment, {})
-            path = env_cfg.get('log_dir', os.path.expanduser("~/.cryptofinance/logs"))
->>>>>>> 0805fa88
         return Path(path).expanduser()
 
     def get_stats_dir(self) -> Path:

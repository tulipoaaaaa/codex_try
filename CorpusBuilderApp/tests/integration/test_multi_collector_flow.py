<<<<<<< HEAD
import os
import yaml
from pathlib import Path

import pytest

from shared_tools.project_config import ProjectConfig
from shared_tools.storage.corpus_manager import CorpusManager


def _write_yaml(path: Path, corpus_dir: Path) -> None:
    data = {
        "environment": "test",
        "environments": {"test": {"corpus_dir": str(corpus_dir)}},
    }
    with open(path, "w", encoding="utf-8") as fh:
        yaml.safe_dump(data, fh)


def test_run_fred_and_github_collectors(monkeypatch, tmp_path):
    """Run collectors sequentially using mocked APIs."""

    import sys, importlib
    sys.modules.pop("numpy", None)
    import numpy as _real_numpy
    sys.modules["numpy"] = _real_numpy
    from shared_tools.collectors.fred_collector import FREDCollector
    from shared_tools.collectors.github_collector import GitHubCollector

    corpus_root = tmp_path / "corpus"
    cfg_path = tmp_path / "cfg.yaml"
    _write_yaml(cfg_path, corpus_root)

    # Use environment variables so directories resolve within tmp_path
    monkeypatch.setenv("CORPUS_ROOT", str(corpus_root))
    monkeypatch.setenv("RAW_DATA_DIR", str(corpus_root / "raw"))
    monkeypatch.setenv("PROCESSED_DIR", str(corpus_root / "processed"))
    monkeypatch.setenv("METADATA_DIR", str(corpus_root / "metadata"))
    monkeypatch.setenv("LOGS_DIR", str(corpus_root / "logs"))

    cfg = ProjectConfig.from_yaml(str(cfg_path))
    # Provide attribute access used by collectors
    cfg.raw_data_dir = cfg.get_raw_dir()
    cfg.processed_dir = cfg.get_processed_dir()
    cfg.metadata_dir = cfg.get_metadata_dir()
    cfg.log_dir = cfg.get_logs_dir()
    cfg.domain_configs = cfg.get("domains", {})

    def fake_fred_api(self, endpoint, params=None):
        if endpoint == "series":
            return {"seriess": [{"series_id": params["series_id"], "info": {"title": "Fake"}}]}
        if endpoint == "series/observations":
            return {"observations": [{"date": "2024-01-01", "value": "1"}]}
        return {}

    def fake_github_api(self, endpoint, params=None):
        if endpoint.startswith("search/repositories"):
            return {
                "items": [
                    {
                        "name": "fake-repo",
                        "clone_url": "https://example.com/repo.git",
                        "owner": {"login": "tester"},
                    }
                ]
            }
        return {}

    def fake_clone(self, clone_url, target_dir):
        target_dir.mkdir(parents=True, exist_ok=True)
        (target_dir / "dummy.txt").write_text("ok")
        return target_dir

    monkeypatch.setattr(FREDCollector, "api_request", fake_fred_api)
    monkeypatch.setattr(GitHubCollector, "api_request", fake_github_api)
    monkeypatch.setattr(GitHubCollector, "_clone_repo", fake_clone)

    fred = FREDCollector(cfg, api_key="token")
    fred.collect(series_ids=["TEST"])

    github = GitHubCollector(cfg, api_key="token")
    github.collect(search_terms=["crypto"], max_repos=1)

    cm = CorpusManager()
    fred_files = list((cfg.raw_data_dir / "FRED").glob("*.json"))
    repo_dirs = [p for p in (cfg.raw_data_dir / "Github").iterdir() if p.is_dir()]

    assert fred_files, "FRED collector should output JSON files"
    assert repo_dirs, "GitHub collector should clone at least one repo"
    cm.validate_path(fred_files[0], must_exist=True)
    cm.validate_path(repo_dirs[0], must_exist=True)
=======
"""Integration test for running multiple collectors sequentially."""

import pytest
from CorpusBuilderApp.shared_tools.project_config import ProjectConfig
from CorpusBuilderApp.shared_tools.collectors.fred_collector import FREDCollector
from CorpusBuilderApp.shared_tools.collectors.github_collector import GitHubCollector


from shared_tools.project_config import ProjectConfig


@pytest.mark.integration
def test_run_fred_and_github_collectors(monkeypatch, tmp_path):
    """Run FRED and GitHub collectors with mocked API calls."""

    cfg_path = tmp_path / "config.yaml"
    cfg_content = {
        "directories": {
            "corpus_root": str(tmp_path / "corpus"),
            "raw_data_dir": str(tmp_path / "raw"),
            "processed_dir": str(tmp_path / "processed"),
            "metadata_dir": str(tmp_path / "metadata"),
            "logs_dir": str(tmp_path / "logs"),
        }
    }
    cfg_path.write_text(json.dumps(cfg_content))

    monkeypatch.setenv("FRED_API_KEY", "dummy")
    monkeypatch.setenv("GITHUB_TOKEN", "dummy")

    cfg = ProjectConfig.from_yaml(str(cfg_path))

    # Provide attributes expected by BaseCollector
    cfg.raw_data_dir = Path(cfg.get('directories.raw_data_dir'))
    cfg.log_dir = Path(cfg.get('directories.logs_dir'))
    cfg.domain_configs = {}

    monkeypatch.setitem(sys.modules, 'pandas', type('PandasStub', (), {'DataFrame': object}))
    requests_stub = types.ModuleType('requests')
    requests_stub.exceptions = types.SimpleNamespace(RequestException=Exception)
    requests_stub.get = lambda *a, **k: type('Resp', (), {'status_code':200, 'json': lambda :{}})()
    requests_stub.Session = lambda: types.SimpleNamespace(get=lambda *a, **k: types.SimpleNamespace(status_code=200, json=lambda: {}))
    monkeypatch.setitem(sys.modules, 'requests', requests_stub)

    from shared_tools.collectors.fred_collector import FREDCollector
    from shared_tools.collectors.github_collector import GitHubCollector

    def fake_fred_collect(self, *_, **__):
        out = self.fred_dir / "fred.json"
        out.parent.mkdir(parents=True, exist_ok=True)
        out.write_text("{}")
        return [{"filepath": str(out)}]

    def fake_github_collect(self, *_, **__):
        out = self.github_dir / "repo.txt"
        out.parent.mkdir(parents=True, exist_ok=True)
        out.write_text("repo")
        return [{"local_path": str(out)}]

    monkeypatch.setattr(FREDCollector, "collect", fake_fred_collect)
    monkeypatch.setattr(GitHubCollector, "collect", fake_github_collect)

    fred = FREDCollector(cfg)
    github = GitHubCollector(cfg)

    fred_files = fred.collect(series_ids=["TEST"])
    gh_files = github.collect(search_terms=["crypto"])

    assert Path(fred_files[0]["filepath"]).exists()
    assert Path(gh_files[0]["local_path"]).exists()
>>>>>>> c0318813
<|MERGE_RESOLUTION|>--- conflicted
+++ resolved
@@ -1,4 +1,3 @@
-<<<<<<< HEAD
 import os
 import yaml
 from pathlib import Path
@@ -89,76 +88,4 @@
     assert fred_files, "FRED collector should output JSON files"
     assert repo_dirs, "GitHub collector should clone at least one repo"
     cm.validate_path(fred_files[0], must_exist=True)
-    cm.validate_path(repo_dirs[0], must_exist=True)
-=======
-"""Integration test for running multiple collectors sequentially."""
-
-import pytest
-from CorpusBuilderApp.shared_tools.project_config import ProjectConfig
-from CorpusBuilderApp.shared_tools.collectors.fred_collector import FREDCollector
-from CorpusBuilderApp.shared_tools.collectors.github_collector import GitHubCollector
-
-
-from shared_tools.project_config import ProjectConfig
-
-
-@pytest.mark.integration
-def test_run_fred_and_github_collectors(monkeypatch, tmp_path):
-    """Run FRED and GitHub collectors with mocked API calls."""
-
-    cfg_path = tmp_path / "config.yaml"
-    cfg_content = {
-        "directories": {
-            "corpus_root": str(tmp_path / "corpus"),
-            "raw_data_dir": str(tmp_path / "raw"),
-            "processed_dir": str(tmp_path / "processed"),
-            "metadata_dir": str(tmp_path / "metadata"),
-            "logs_dir": str(tmp_path / "logs"),
-        }
-    }
-    cfg_path.write_text(json.dumps(cfg_content))
-
-    monkeypatch.setenv("FRED_API_KEY", "dummy")
-    monkeypatch.setenv("GITHUB_TOKEN", "dummy")
-
-    cfg = ProjectConfig.from_yaml(str(cfg_path))
-
-    # Provide attributes expected by BaseCollector
-    cfg.raw_data_dir = Path(cfg.get('directories.raw_data_dir'))
-    cfg.log_dir = Path(cfg.get('directories.logs_dir'))
-    cfg.domain_configs = {}
-
-    monkeypatch.setitem(sys.modules, 'pandas', type('PandasStub', (), {'DataFrame': object}))
-    requests_stub = types.ModuleType('requests')
-    requests_stub.exceptions = types.SimpleNamespace(RequestException=Exception)
-    requests_stub.get = lambda *a, **k: type('Resp', (), {'status_code':200, 'json': lambda :{}})()
-    requests_stub.Session = lambda: types.SimpleNamespace(get=lambda *a, **k: types.SimpleNamespace(status_code=200, json=lambda: {}))
-    monkeypatch.setitem(sys.modules, 'requests', requests_stub)
-
-    from shared_tools.collectors.fred_collector import FREDCollector
-    from shared_tools.collectors.github_collector import GitHubCollector
-
-    def fake_fred_collect(self, *_, **__):
-        out = self.fred_dir / "fred.json"
-        out.parent.mkdir(parents=True, exist_ok=True)
-        out.write_text("{}")
-        return [{"filepath": str(out)}]
-
-    def fake_github_collect(self, *_, **__):
-        out = self.github_dir / "repo.txt"
-        out.parent.mkdir(parents=True, exist_ok=True)
-        out.write_text("repo")
-        return [{"local_path": str(out)}]
-
-    monkeypatch.setattr(FREDCollector, "collect", fake_fred_collect)
-    monkeypatch.setattr(GitHubCollector, "collect", fake_github_collect)
-
-    fred = FREDCollector(cfg)
-    github = GitHubCollector(cfg)
-
-    fred_files = fred.collect(series_ids=["TEST"])
-    gh_files = github.collect(search_terms=["crypto"])
-
-    assert Path(fred_files[0]["filepath"]).exists()
-    assert Path(gh_files[0]["local_path"]).exists()
->>>>>>> c0318813
+    cm.validate_path(repo_dirs[0], must_exist=True)
<<<<<<< HEAD
# File: tests/conftest.py

import sys
import types
import os
import pytest

# Provide lightweight Qt stubs if PySide6 is unavailable
class _DummySignal:
    def emit(self, *a, **k):
        pass

qtcore = types.SimpleNamespace(
    QObject=object,
    Signal=lambda *a, **k: _DummySignal(),
    QThread=object,
    QTimer=object,
    Slot=lambda *a, **k: lambda *a, **k: None,
    QDir=object,
)
qtwidgets = types.SimpleNamespace(QApplication=type("QApplication", (), {"instance": staticmethod(lambda: None), "__init__": lambda self, *a, **k: None, "quit": lambda self: None}))
qttest = types.SimpleNamespace(QTest=object, QSignalSpy=object)

sys.modules.setdefault(
    "PySide6", types.SimpleNamespace(QtCore=qtcore, QtWidgets=qtwidgets, QtTest=qttest)
)
sys.modules.setdefault("PySide6.QtCore", qtcore)
sys.modules.setdefault("PySide6.QtWidgets", qtwidgets)
sys.modules.setdefault("PySide6.QtTest", qttest)
for mod in [
    "fitz",
    "pytesseract",
    "cv2",
    "numpy",
    "matplotlib",
    "matplotlib.pyplot",
    "seaborn",
]:
    sys.modules.setdefault(mod, types.ModuleType(mod))

if "langdetect" not in sys.modules:
    langdetect = types.ModuleType("langdetect")
    langdetect.detect_langs = lambda *a, **k: []
    langdetect.LangDetectException = Exception
    sys.modules["langdetect"] = langdetect

dummy_pil = types.ModuleType("PIL")
dummy_image_mod = types.ModuleType("PIL.Image")
class DummyImage: ...
dummy_image_mod.Image = DummyImage
dummy_enhance_mod = types.ModuleType("PIL.ImageEnhance")
class DummyEnhance: ...
dummy_enhance_mod.ImageEnhance = DummyEnhance
dummy_pil.Image = dummy_image_mod
dummy_pil.ImageEnhance = dummy_enhance_mod
sys.modules.setdefault("PIL", dummy_pil)
sys.modules.setdefault("PIL.Image", dummy_image_mod)
sys.modules.setdefault("PIL.ImageEnhance", dummy_enhance_mod)

from PySide6.QtWidgets import QApplication
from PySide6.QtCore import QDir
import tempfile
import shutil

# Add the app directory to the Python path
sys.path.insert(0, os.path.join(os.path.dirname(__file__), '..', 'app'))
sys.path.insert(0, os.path.join(os.path.dirname(__file__), '..', 'shared_tools'))

@pytest.fixture(scope="session")
def qapp():
    """Create a QApplication instance for the test session."""
    app = QApplication.instance()
    if app is None:
        app = QApplication([])
    yield app
    app.quit()

@pytest.fixture
def temp_dir():
    """Create a temporary directory for testing."""
    temp_path = tempfile.mkdtemp()
    yield temp_path
    shutil.rmtree(temp_path)

@pytest.fixture
def mock_project_config(temp_dir):
    """Create a mock project configuration for testing."""
    class DummyConfig:
        def __init__(self, base):
            self.base = base
            self.config = {
                'directories': {
                    'corpus_root': base,
                    'raw_data': os.path.join(base, 'raw'),
                    'processed_data': os.path.join(base, 'processed'),
                    'metadata': os.path.join(base, 'metadata'),
                    'logs': os.path.join(base, 'logs'),
                }
            }

        def get_directory(self, name):
            return self.config['directories'][name]

    cfg = DummyConfig(temp_dir)

    for path in cfg.config['directories'].values():
        os.makedirs(path, exist_ok=True)

    return cfg

@pytest.fixture
def sample_files(temp_dir):
    """Create sample files for testing."""
    files = {}
    
    # Create a sample text file
    text_file = os.path.join(temp_dir, 'sample.txt')
    with open(text_file, 'w') as f:
        f.write("This is a sample text file for testing.")
    files['text'] = text_file
    
    # Create a sample JSON metadata file
    metadata_file = os.path.join(temp_dir, 'sample_metadata.json')
    import json
    metadata = {
        'title': 'Sample Document',
        'author': 'Test Author',
        'year': 2023,
        'domain': 'Risk Management'
    }
    with open(metadata_file, 'w') as f:
        json.dump(metadata, f)
    files['metadata'] = metadata_file
    
    return files
=======
import importlib.util
import pathlib

shared_path = pathlib.Path(__file__).resolve().parents[2] / "tests" / "conftest.py"
spec = importlib.util.spec_from_file_location("conftest_shared", shared_path)
mod = importlib.util.module_from_spec(spec)
spec.loader.exec_module(mod)
mod.__file__ = __file__
globals().update(mod.__dict__)
>>>>>>> 7b620e13
<|MERGE_RESOLUTION|>--- conflicted
+++ resolved
@@ -1,10 +1,11 @@
-<<<<<<< HEAD
 # File: tests/conftest.py
-
 import sys
 import types
 import os
 import pytest
+import tempfile
+import shutil
+import json
 
 # Provide lightweight Qt stubs if PySide6 is unavailable
 class _DummySignal:
@@ -18,16 +19,57 @@
     QTimer=object,
     Slot=lambda *a, **k: lambda *a, **k: None,
     QDir=object,
+    Property=object,
+    __version__="6.5.0",
+    qVersion=lambda: "6.5.0",
+    qDebug=lambda *a, **k: None,
+    qWarning=lambda *a, **k: None,
+    qCritical=lambda *a, **k: None,
+    qFatal=lambda *a, **k: None,
+    qInfo=lambda *a, **k: None,
+    qInstallMessageHandler=lambda *a, **k: None,
 )
-qtwidgets = types.SimpleNamespace(QApplication=type("QApplication", (), {"instance": staticmethod(lambda: None), "__init__": lambda self, *a, **k: None, "quit": lambda self: None}))
+
+qtwidgets = types.SimpleNamespace(
+    QApplication=type("QApplication", (), {
+        "instance": staticmethod(lambda: None),
+        "__init__": lambda self, *a, **k: None,
+        "quit": lambda self: None
+    }),
+    QWidget=object,
+    QVBoxLayout=object,
+    QHBoxLayout=object,
+    QTabWidget=object,
+    QLabel=object,
+    QProgressBar=object,
+    QPushButton=object,
+    QCheckBox=object,
+    QSpinBox=object,
+    QListWidget=object,
+    QTreeView=object,
+    QGroupBox=object,
+    QFileDialog=object,
+    QMessageBox=object,
+    QSystemTrayIcon=object,
+)
+
+qtgui = types.SimpleNamespace(QIcon=object)
 qttest = types.SimpleNamespace(QTest=object, QSignalSpy=object)
+qtmultimedia = types.SimpleNamespace(QSoundEffect=object)
 
-sys.modules.setdefault(
-    "PySide6", types.SimpleNamespace(QtCore=qtcore, QtWidgets=qtwidgets, QtTest=qttest)
-)
+sys.modules.setdefault("PySide6", types.SimpleNamespace(
+    QtCore=qtcore,
+    QtWidgets=qtwidgets,
+    QtGui=qtgui,
+    QtTest=qttest
+))
 sys.modules.setdefault("PySide6.QtCore", qtcore)
 sys.modules.setdefault("PySide6.QtWidgets", qtwidgets)
+sys.modules.setdefault("PySide6.QtGui", qtgui)
 sys.modules.setdefault("PySide6.QtTest", qttest)
+sys.modules.setdefault("PySide6.QtMultimedia", qtmultimedia)
+
+# Mock external modules
 for mod in [
     "fitz",
     "pytesseract",
@@ -39,12 +81,14 @@
 ]:
     sys.modules.setdefault(mod, types.ModuleType(mod))
 
+# Mock langdetect
 if "langdetect" not in sys.modules:
     langdetect = types.ModuleType("langdetect")
     langdetect.detect_langs = lambda *a, **k: []
     langdetect.LangDetectException = Exception
     sys.modules["langdetect"] = langdetect
 
+# Mock PIL modules
 dummy_pil = types.ModuleType("PIL")
 dummy_image_mod = types.ModuleType("PIL.Image")
 class DummyImage: ...
@@ -58,14 +102,12 @@
 sys.modules.setdefault("PIL.Image", dummy_image_mod)
 sys.modules.setdefault("PIL.ImageEnhance", dummy_enhance_mod)
 
-from PySide6.QtWidgets import QApplication
-from PySide6.QtCore import QDir
-import tempfile
-import shutil
-
 # Add the app directory to the Python path
 sys.path.insert(0, os.path.join(os.path.dirname(__file__), '..', 'app'))
 sys.path.insert(0, os.path.join(os.path.dirname(__file__), '..', 'shared_tools'))
+
+from PySide6.QtWidgets import QApplication
+from PySide6.QtCore import QDir
 
 @pytest.fixture(scope="session")
 def qapp():
@@ -103,7 +145,6 @@
             return self.config['directories'][name]
 
     cfg = DummyConfig(temp_dir)
-
     for path in cfg.config['directories'].values():
         os.makedirs(path, exist_ok=True)
 
@@ -113,16 +154,13 @@
 def sample_files(temp_dir):
     """Create sample files for testing."""
     files = {}
-    
-    # Create a sample text file
+
     text_file = os.path.join(temp_dir, 'sample.txt')
     with open(text_file, 'w') as f:
         f.write("This is a sample text file for testing.")
     files['text'] = text_file
-    
-    # Create a sample JSON metadata file
+
     metadata_file = os.path.join(temp_dir, 'sample_metadata.json')
-    import json
     metadata = {
         'title': 'Sample Document',
         'author': 'Test Author',
@@ -132,16 +170,5 @@
     with open(metadata_file, 'w') as f:
         json.dump(metadata, f)
     files['metadata'] = metadata_file
-    
-    return files
-=======
-import importlib.util
-import pathlib
 
-shared_path = pathlib.Path(__file__).resolve().parents[2] / "tests" / "conftest.py"
-spec = importlib.util.spec_from_file_location("conftest_shared", shared_path)
-mod = importlib.util.module_from_spec(spec)
-spec.loader.exec_module(mod)
-mod.__file__ = __file__
-globals().update(mod.__dict__)
->>>>>>> 7b620e13
+    return files
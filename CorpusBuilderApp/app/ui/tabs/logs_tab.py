--- conflicted
+++ resolved
@@ -147,7 +147,6 @@
     def scan_log_directory(self):
         """Scan for log files in the configured log directory"""
         log_dir = self.project_config.get_logs_dir()
-<<<<<<< HEAD
 
         self.log_files = {}
         if os.path.isdir(log_dir):
@@ -155,7 +154,6 @@
                 if fname.lower().endswith(".log"):
                     self.log_files[fname] = {"path": os.path.join(log_dir, fname), "type": "app"}
         
-=======
         self.log_files = {}
 
         if os.path.isdir(log_dir):
@@ -175,7 +173,6 @@
         if self.activity_log_service:
             self.activity_log_service.log("LogsTab", f"Found {len(self.log_files)} log files")
 
->>>>>>> c1a7e957
         # Update the log selector
         self.log_selector.clear()
         for log_name in self.log_files:
@@ -198,10 +195,6 @@
             return
 
         path = self.current_log.get("path")
-<<<<<<< HEAD
-        self.log_entries = self.parse_log_file(path)
-        self.apply_filters()
-=======
         log_entries = self.log_parser.parse_file(path)
         self.log_entries = log_entries
         self.update_module_filter(log_entries)
@@ -228,7 +221,6 @@
         if index >= 0:
             self.module_filter.setCurrentIndex(index)
         self.module_filter.blockSignals(False)
->>>>>>> c1a7e957
     
     def parse_log_line(self, line):
         """Parse a single log line into a dictionary."""
@@ -266,20 +258,18 @@
         """Apply all current filters to the log entries."""
         if not hasattr(self, "log_entries"):
             return
-<<<<<<< HEAD
+          
         # Get current filter values
         level_filter = self.level_filter.currentText()
         # component_filter is not present in your UI, so skip it
-        text_filter = self.filter_input.text()
-        log_entries = getattr(self, "log_entries", [])
-        filtered_entries = self.filter_log_entries(log_entries)
+        text_filter = self.filter_input.text().lower()
+        filtered_entries = [
+          entry for entry in self.log_entries
+          if (level_filter == "All" or entry.get("level") == level_filter)
+          and (not text_filter or text_filter in entry.get("message", "").lower())
+        ]
         self.filtered_entries = filtered_entries  # <-- Ensure this is set for export
         # Update the table
-=======
-
-        filtered_entries = self.filter_log_entries(self.log_entries)
-        self.filtered_entries = filtered_entries
->>>>>>> c1a7e957
         self.populate_log_table(filtered_entries)
 
     def filter_log_entries(self, entries):

"""
Full Activity Tab for Crypto Corpus Builder
Comprehensive activity monitoring with statistics, runtime tracking, and operational metrics
"""

from PySide6.QtWidgets import (QWidget, QVBoxLayout, QHBoxLayout, QGridLayout, 
                            QLabel, QProgressBar, QFrame, QSplitter, QPushButton,
                            QScrollArea, QTableWidget, QTableWidgetItem, QHeaderView,
                            QGroupBox, QComboBox, QLineEdit, QDateEdit, QCheckBox,
                            QTabWidget, QListWidget, QTextEdit, QDialog)
from PySide6.QtCore import Qt, QTimer, Signal as pyqtSignal, Slot as pyqtSlot, QDate
from PySide6.QtGui import QColor, QIcon, QFont
from PySide6.QtCharts import QChart, QChartView, QPieSeries, QBarSeries, QBarSet, QBarCategoryAxis, QValueAxis

import logging
from datetime import datetime, timedelta
from pathlib import Path
import json
from app.helpers.chart_manager import ChartManager
from app.ui.theme.theme_constants import (
    DEFAULT_FONT_SIZE,
    CARD_MARGIN,
    CARD_PADDING,
    BUTTON_COLOR_PRIMARY,
    BUTTON_COLOR_DANGER,
    BUTTON_COLOR_GRAY,
    STATUS_DOT_GREEN,
    STATUS_DOT_RED,
    STATUS_DOT_GRAY,
)
from app.ui.widgets.card_wrapper import CardWrapper
from app.ui.widgets.section_header import SectionHeader
from app.ui.widgets.status_dot import StatusDot


class FullActivityTab(QWidget):
    """Comprehensive activity monitoring tab with detailed statistics and metrics"""

<<<<<<< HEAD
    def __init__(self, config, activity_log_service=None, task_source=None, parent=None):
        super().__init__(parent)
        self.config = config
        self.activity_log_service = activity_log_service
        self.task_source = task_source
=======
    retry_requested = pyqtSignal(str)
    stop_requested = pyqtSignal(str)

    def __init__(self, config, activity_log_service=None, task_history_service=None, parent=None):
        super().__init__(parent)
        self.config = config
        self.activity_log_service = activity_log_service
        self.task_source = task_history_service
>>>>>>> f9b430a7
        self.logger = logging.getLogger(self.__class__.__name__)

        # Apply shared UI theme settings
        self.setFont(QFont("", DEFAULT_FONT_SIZE))
        
        # Initialize chart manager for activity visualizations
        self.chart_manager = ChartManager()
        
        # Initialize persistent activity data
        self.activities_data: list[dict] = []
        self.load_existing_history()

        if self.task_source:
            try:
                self.task_source.task_added.connect(lambda _: self.load_activity_data())
                self.task_source.task_updated.connect(lambda _: self.load_activity_data())
            except Exception:
                pass

        if self.activity_log_service:
            try:
                self.activity_log_service.activity_added.connect(self.on_activity_added)
            except Exception:
                pass

        if self.task_source:
            try:
                self.task_source.history_changed.connect(self.load_activity_data)
            except Exception:
                pass

        self.init_ui()
        self.setup_update_timer()
        self.load_activity_data()
    
    def init_ui(self):
        """Initialize the comprehensive activity interface"""
        main_layout = QVBoxLayout(self)
        main_layout.setContentsMargins(CARD_MARGIN, CARD_MARGIN, CARD_MARGIN, CARD_MARGIN)
        main_layout.setSpacing(CARD_MARGIN)
        self.setStyleSheet("background-color: #0f1419;")
        
        # Header with title and controls
        header_layout = QHBoxLayout()
        
        title_label = QLabel("📊 Full Activity Dashboard")
        title_label.setObjectName("dashboard-section-header")
        title_label.setStyleSheet("font-size: 20px; font-weight: 700; color: #32B8C6;")
        header_layout.addWidget(title_label)
        
        header_layout.addStretch()
        
        # Filter controls
        self.date_from = QDateEdit()
        self.date_from.setDate(QDate.currentDate().addDays(-7))
        self.date_from.setDisplayFormat("yyyy-MM-dd")
        header_layout.addWidget(QLabel("From:"))
        header_layout.addWidget(self.date_from)
        
        self.date_to = QDateEdit()
        self.date_to.setDate(QDate.currentDate())
        self.date_to.setDisplayFormat("yyyy-MM-dd")
        header_layout.addWidget(QLabel("To:"))
        header_layout.addWidget(self.date_to)
        
        self.status_filter = QComboBox()
        self.status_filter.addItems(["All Status", "Success", "Running", "Error", "Warning"])
        header_layout.addWidget(QLabel("Status:"))
        header_layout.addWidget(self.status_filter)
        
        self.refresh_btn = QPushButton("🔄 Refresh")
        self.refresh_btn.clicked.connect(self.load_activity_data)
        self.refresh_btn.setStyleSheet(f"background-color: {BUTTON_COLOR_PRIMARY}; color: white;")
        header_layout.addWidget(self.refresh_btn)
        
        main_layout.addLayout(header_layout)
        
        # Create main content splitter (top stats, bottom details)
        main_splitter = QSplitter(Qt.Orientation.Vertical)
        
        # Top section: Statistics overview (4 cards + charts)
        stats_widget = self.create_statistics_overview()
        main_splitter.addWidget(stats_widget)
        
        # Bottom section: Detailed activity table and task details
        details_widget = self.create_activity_details()
        main_splitter.addWidget(details_widget)
        
        # Set proportions (60% stats, 40% details)
        main_splitter.setSizes([600, 400])
        main_layout.addWidget(main_splitter)
    
    def create_statistics_overview(self):
        """Create the statistics overview section"""
        container = QWidget()
        container.setStyleSheet("background-color: #0f1419;")
        layout = QVBoxLayout(container)
        layout.setSpacing(16)
        
        # Top row: Key metrics cards
        metrics_layout = QHBoxLayout()
        
        # Total Tasks Card
        self.total_tasks_card = self.create_metric_card("Total Tasks", "156", "#32B8C6")
        metrics_layout.addWidget(self.total_tasks_card)
        
        # Success Rate Card  
        self.success_rate_card = self.create_metric_card("Success Rate", "94.2%", STATUS_DOT_GREEN)
        metrics_layout.addWidget(self.success_rate_card)
        
        # Average Runtime Card
        self.avg_runtime_card = self.create_metric_card("Avg Runtime", "12m 34s", "#E68161")
        metrics_layout.addWidget(self.avg_runtime_card)
        
        # Active Tasks Card
        self.active_tasks_card = self.create_metric_card("Active Now", "3", "#32B8C6")
        metrics_layout.addWidget(self.active_tasks_card)
        
        layout.addLayout(metrics_layout)
        
        # Consolidated headers bar with dark gray background (like Analytics)
        headers_bar = QFrame()
        headers_bar.setObjectName("activity-headers-bar")
        headers_bar.setStyleSheet("background-color: #1a1f2e; border-radius: 8px; padding: 12px; margin: 8px 0px;")
        
        headers_layout = QHBoxLayout(headers_bar)
        headers_layout.setSpacing(16)
        
        # Create consolidated headers with dark gray backgrounds - CENTERED
        status_header = QLabel("Task Status Distribution")
        status_header.setStyleSheet("color: #FFFFFF; font-weight: 600; font-size: 14px; padding: 8px 12px; background-color: #1a1f2e; border-radius: 6px;")
        status_header.setAlignment(Qt.AlignmentFlag.AlignCenter)  # Center the header text
        headers_layout.addWidget(status_header)
        
        runtime_header = QLabel("Runtime Distribution / Execution Time")
        runtime_header.setStyleSheet("color: #FFFFFF; font-weight: 600; font-size: 14px; padding: 8px 12px; background-color: #1a1f2e; border-radius: 6px;")
        runtime_header.setAlignment(Qt.AlignmentFlag.AlignCenter)  # Center the header text
        headers_layout.addWidget(runtime_header)
        
        trends_header = QLabel("Performance Trends / Success Rate Over Time")
        trends_header.setStyleSheet("color: #FFFFFF; font-weight: 600; font-size: 14px; padding: 8px 12px; background-color: #1a1f2e; border-radius: 6px;")
        trends_header.setAlignment(Qt.AlignmentFlag.AlignCenter)  # Center the header text
        headers_layout.addWidget(trends_header)
        
        layout.addWidget(headers_bar)
        
        # Charts row: Charts without individual headers
        charts_layout = QHBoxLayout()
        
        # Status Distribution Pie Chart (no header, legend below with colored squares)
        status_chart_container = QFrame()
        status_chart_container.setObjectName("card")
        status_chart_container.setStyleSheet("background-color: #1a1f2e; border-radius: 12px; border: 1px solid #2d3748;")
        status_chart_layout = QVBoxLayout(status_chart_container)
        status_chart_layout.setContentsMargins(CARD_MARGIN // 2, CARD_MARGIN // 2, CARD_MARGIN // 2, CARD_MARGIN // 2)
        
        self.status_chart = self.chart_manager.create_chart_view("")  # Empty title since header is above
        self.status_chart.setMinimumSize(300, 250)  # Bigger chart
        status_chart_layout.addWidget(self.status_chart)
        
        # Add legend below chart with colored squares (no "Legend:" text)
        status_legend_layout = QHBoxLayout()
        status_legend_layout.setAlignment(Qt.AlignmentFlag.AlignCenter)
        
        # Success square and label
        success_square = QLabel("■")
        success_square.setStyleSheet(f"color: {STATUS_DOT_GREEN}; font-size: 14px;")
        success_label = QLabel("Success")
        success_label.setStyleSheet("color: #C5C7C7; font-size: 11px; margin-left: 2px;")
        
        # Running square and label
        running_square = QLabel("■")
        running_square.setStyleSheet(f"color: {BUTTON_COLOR_PRIMARY}; font-size: 14px;")
        running_label = QLabel("Running")
        running_label.setStyleSheet("color: #C5C7C7; font-size: 11px; margin-left: 2px;")
        
        # Error square and label
        error_square = QLabel("■")
        error_square.setStyleSheet(f"color: {STATUS_DOT_RED}; font-size: 14px;")
        error_label = QLabel("Error")
        error_label.setStyleSheet("color: #C5C7C7; font-size: 11px; margin-left: 2px;")
        
        # Warning square and label
        warning_square = QLabel("■")
        warning_square.setStyleSheet("color: #E68161; font-size: 14px;")
        warning_label = QLabel("Warning")
        warning_label.setStyleSheet("color: #C5C7C7; font-size: 11px; margin-left: 2px;")
        
        # Add to layout with spacing
        status_legend_layout.addWidget(success_square)
        status_legend_layout.addWidget(success_label)
        status_legend_layout.addSpacing(12)
        status_legend_layout.addWidget(running_square)
        status_legend_layout.addWidget(running_label)
        status_legend_layout.addSpacing(12)
        status_legend_layout.addWidget(error_square)
        status_legend_layout.addWidget(error_label)
        status_legend_layout.addSpacing(12)
        status_legend_layout.addWidget(warning_square)
        status_legend_layout.addWidget(warning_label)
        
        status_legend_widget = QWidget()
        status_legend_widget.setLayout(status_legend_layout)
        status_chart_layout.addWidget(status_legend_widget)
        
        charts_layout.addWidget(status_chart_container)
        
        # Runtime Distribution Bar Chart (no header, legend below with colored squares)
        runtime_chart_container = QFrame()
        runtime_chart_container.setObjectName("card")
        runtime_chart_container.setStyleSheet("background-color: #1a1f2e; border-radius: 12px; border: 1px solid #2d3748;")
        runtime_chart_layout = QVBoxLayout(runtime_chart_container)
        runtime_chart_layout.setContentsMargins(CARD_MARGIN // 2, CARD_MARGIN // 2, CARD_MARGIN // 2, CARD_MARGIN // 2)
        
        self.runtime_chart = self.chart_manager.create_chart_view("")  # Empty title since header is above
        self.runtime_chart.setMinimumSize(300, 250)  # Bigger chart
        runtime_chart_layout.addWidget(self.runtime_chart)
        
        # Add legend below chart with colored squares (no "Legend:" text)
        runtime_legend_layout = QHBoxLayout()
        runtime_legend_layout.setAlignment(Qt.AlignmentFlag.AlignCenter)
        
        # <5min square and label
        min5_square = QLabel("■")
        min5_square.setStyleSheet("color: #4ECDC4; font-size: 14px;")
        min5_label = QLabel("<5min")
        min5_label.setStyleSheet("color: #C5C7C7; font-size: 11px; margin-left: 2px;")
        
        # 5-15min square and label
        min15_square = QLabel("■")
        min15_square.setStyleSheet("color: #4ECDC4; font-size: 14px;")
        min15_label = QLabel("5-15min")
        min15_label.setStyleSheet("color: #C5C7C7; font-size: 11px; margin-left: 2px;")
        
        # 15-30min square and label
        min30_square = QLabel("■")
        min30_square.setStyleSheet("color: #4ECDC4; font-size: 14px;")
        min30_label = QLabel("15-30min")
        min30_label.setStyleSheet("color: #C5C7C7; font-size: 11px; margin-left: 2px;")
        
        # >30min square and label
        over30_square = QLabel("■")
        over30_square.setStyleSheet("color: #4ECDC4; font-size: 14px;")
        over30_label = QLabel(">30min")
        over30_label.setStyleSheet("color: #C5C7C7; font-size: 11px; margin-left: 2px;")
        
        # Add to layout with spacing
        runtime_legend_layout.addWidget(min5_square)
        runtime_legend_layout.addWidget(min5_label)
        runtime_legend_layout.addSpacing(12)
        runtime_legend_layout.addWidget(min15_square)
        runtime_legend_layout.addWidget(min15_label)
        runtime_legend_layout.addSpacing(12)
        runtime_legend_layout.addWidget(min30_square)
        runtime_legend_layout.addWidget(min30_label)
        runtime_legend_layout.addSpacing(12)
        runtime_legend_layout.addWidget(over30_square)
        runtime_legend_layout.addWidget(over30_label)
        
        runtime_legend_widget = QWidget()
        runtime_legend_widget.setLayout(runtime_legend_layout)
        runtime_chart_layout.addWidget(runtime_legend_widget)
        
        charts_layout.addWidget(runtime_chart_container)
        
        # Performance Trends Line Chart (no header, legend below with colored squares)
        trends_chart_container = QFrame()
        trends_chart_container.setObjectName("card")
        trends_chart_container.setStyleSheet("background-color: #1a1f2e; border-radius: 12px; border: 1px solid #2d3748;")
        trends_chart_layout = QVBoxLayout(trends_chart_container)
        trends_chart_layout.setContentsMargins(CARD_MARGIN // 2, CARD_MARGIN // 2, CARD_MARGIN // 2, CARD_MARGIN // 2)
        
        self.trends_chart = self.chart_manager.create_chart_view("")  # Empty title since header is above
        self.trends_chart.setMinimumSize(300, 250)  # Bigger chart
        trends_chart_layout.addWidget(self.trends_chart)
        
        # Add legend below chart with colored squares (no "Legend:" text)
        trends_legend_layout = QHBoxLayout()
        trends_legend_layout.setAlignment(Qt.AlignmentFlag.AlignCenter)
        
        # Success Rate square and label
        success_rate_square = QLabel("■")
        success_rate_square.setStyleSheet(f"color: {STATUS_DOT_GREEN}; font-size: 14px;")
        success_rate_label = QLabel("Success Rate")
        success_rate_label.setStyleSheet("color: #C5C7C7; font-size: 11px; margin-left: 2px;")
        
        # Task Volume square and label
        volume_square = QLabel("■")
        volume_square.setStyleSheet(f"color: {BUTTON_COLOR_PRIMARY}; font-size: 14px;")
        volume_label = QLabel("Task Volume")
        volume_label.setStyleSheet("color: #C5C7C7; font-size: 11px; margin-left: 2px;")
        
        # Performance Score square and label
        perf_square = QLabel("■")
        perf_square.setStyleSheet("color: #E68161; font-size: 14px;")
        perf_label = QLabel("Performance Score")
        perf_label.setStyleSheet("color: #C5C7C7; font-size: 11px; margin-left: 2px;")
        
        # Add to layout with spacing
        trends_legend_layout.addWidget(success_rate_square)
        trends_legend_layout.addWidget(success_rate_label)
        trends_legend_layout.addSpacing(12)
        trends_legend_layout.addWidget(volume_square)
        trends_legend_layout.addWidget(volume_label)
        trends_legend_layout.addSpacing(12)
        trends_legend_layout.addWidget(perf_square)
        trends_legend_layout.addWidget(perf_label)
        
        trends_legend_widget = QWidget()
        trends_legend_widget.setLayout(trends_legend_layout)
        trends_chart_layout.addWidget(trends_legend_widget)
        
        charts_layout.addWidget(trends_chart_container)
        
        layout.addLayout(charts_layout)
        
        return container
    
    def create_metric_card(self, title, value, color):
        """Create a metric card widget with centered content and bigger fonts"""
        card = QFrame()
        card.setObjectName("card")
        card.setMinimumSize(200, 100)
        card.setStyleSheet("background-color: #1a1f2e; border-radius: 12px; border: 1px solid #2d3748;")
        
        layout = QVBoxLayout(card)
        layout.setSpacing(8)
        layout.setAlignment(Qt.AlignmentFlag.AlignCenter)  # Center the content
        
        # Title - centered and slightly bigger
        title_label = QLabel(title)
        title_label.setStyleSheet("font-size: 14px; color: #C5C7C7; font-weight: 600;")  # Increased from 12px to 14px, weight 500 to 600
        title_label.setAlignment(Qt.AlignmentFlag.AlignCenter)  # Center the title
        layout.addWidget(title_label)
        
        # Value - centered and bigger
        value_label = QLabel(value)
        value_label.setStyleSheet(f"font-size: 28px; color: {color}; font-weight: 700;")  # Increased from 24px to 28px
        value_label.setAlignment(Qt.AlignmentFlag.AlignCenter)  # Center the value
        layout.addWidget(value_label)
        
        # Store reference for updates
        setattr(self, f"{title.lower().replace(' ', '_')}_value", value_label)
        
        return card
    
    def create_activity_details(self):
        """Create the detailed activity section"""
        container = QWidget()
        container.setStyleSheet("background-color: #0f1419;")
        layout = QHBoxLayout(container)
        
        # Left: Activity table
        table_container = CardWrapper("📋 Detailed Activity Log")
        table_layout = table_container.body_layout
        
        
        # Activity table with comprehensive columns
        self.activity_table = QTableWidget()
        self.activity_table.setColumnCount(8)
        self.activity_table.setHorizontalHeaderLabels([
            "Time", "Task", "Status", "Duration", "Progress", "Type", "Domain", "Details"
        ])
        
        # Configure table
        header = self.activity_table.horizontalHeader()
        header.setSectionResizeMode(0, QHeaderView.ResizeMode.ResizeToContents)  # Time
        header.setSectionResizeMode(1, QHeaderView.ResizeMode.Stretch)          # Task
        header.setSectionResizeMode(2, QHeaderView.ResizeMode.ResizeToContents)  # Status
        header.setSectionResizeMode(3, QHeaderView.ResizeMode.ResizeToContents)  # Duration
        header.setSectionResizeMode(4, QHeaderView.ResizeMode.ResizeToContents)  # Progress
        header.setSectionResizeMode(5, QHeaderView.ResizeMode.ResizeToContents)  # Type
        header.setSectionResizeMode(6, QHeaderView.ResizeMode.ResizeToContents)  # Domain
        header.setSectionResizeMode(7, QHeaderView.ResizeMode.Stretch)          # Details
        
        self.activity_table.setSelectionBehavior(QTableWidget.SelectionBehavior.SelectRows)
        self.activity_table.itemSelectionChanged.connect(self.on_activity_selected)
        
        self.activity_table.setStyleSheet("background-color: #1a1f2e; color: #f9fafb; border: 1px solid #2d3748; border-radius: 8px;")

        table_layout.addWidget(self.activity_table)
        self.no_activity_label = QLabel("No activity yet")
        self.no_activity_label.setAlignment(Qt.AlignmentFlag.AlignCenter)
        table_layout.addWidget(self.no_activity_label)
        layout.addWidget(table_container, 2)  # 2/3 of space
        
        # Right: Task details panel
        details_container = CardWrapper("🔍 Task Details")
        details_layout = details_container.body_layout
        
        # Task info display
        self.task_info = QTextEdit()
        self.task_info.setReadOnly(True)
        self.task_info.setPlainText("Select a task to view detailed information...")
        self.task_info.setStyleSheet("background-color: #0f1419; color: #f9fafb; border-radius: 8px; border: 1px solid #2d3748;")
        details_layout.addWidget(self.task_info)
        
        # Task actions
        actions_layout = QHBoxLayout()
        
        self.retry_btn = QPushButton("🔄 Retry")
        self.retry_btn.setEnabled(False)
        self.retry_btn.clicked.connect(self.retry_task)  # Connect retry action
        self.retry_btn.setStyleSheet(f"background-color: {BUTTON_COLOR_PRIMARY}; color: white;")
        actions_layout.addWidget(self.retry_btn)
        
        self.stop_btn = QPushButton("⏹️ Stop")
        self.stop_btn.setEnabled(False)
        self.stop_btn.clicked.connect(self.stop_task)  # Connect stop action
        self.stop_btn.setStyleSheet(f"background-color: {BUTTON_COLOR_DANGER}; color: white;")
        actions_layout.addWidget(self.stop_btn)
        
        self.logs_btn = QPushButton("📝 View Logs")
        self.logs_btn.setEnabled(False)
        self.logs_btn.clicked.connect(self.view_task_logs)  # Connect view logs action
        self.logs_btn.setStyleSheet(f"background-color: {BUTTON_COLOR_GRAY}; color: white;")
        actions_layout.addWidget(self.logs_btn)
        
        details_layout.addLayout(actions_layout)
        layout.addWidget(details_container, 1)  # 1/3 of space
        
        return container
    
    def setup_update_timer(self):
        """Setup automatic refresh timer"""
        self.update_timer = QTimer(self)
        self.update_timer.timeout.connect(self.load_activity_data)
        self.update_timer.start(10000)  # Update every 10 seconds

    def load_existing_history(self):
        """Load prior activity from disk if available."""
        if self.task_source:
            return
        try:
            log_dir = Path(self.config.get_logs_dir())
        except Exception:
            return
        log_file = log_dir / "activity.log"
        if not log_file.exists():
            return
        try:
            with open(log_file, "r", encoding="utf-8") as fh:
                for line in fh:
                    line = line.strip()
                    if not line:
                        continue
                    try:
                        entry = json.loads(line)
                        self.activities_data.append(self._map_entry(entry))
                    except Exception:
                        continue
        except Exception as exc:
            self.logger.warning("Failed to load history: %s", exc)

    def _map_entry(self, entry: dict) -> dict:
        """Map raw log entry to internal representation."""
        details = entry.get("details") or {}
        if not isinstance(details, dict):
            details = {}
        timestamp = entry.get("timestamp", datetime.utcnow().isoformat())
        return {
            "time": datetime.fromisoformat(timestamp).strftime("%H:%M:%S"),
            "start_time": timestamp,
            "id": details.get("task_id"),
            "action": entry.get("message", ""),
            "status": details.get("status", "info"),
            "details": details.get("details", ""),
            "duration_seconds": details.get("duration_seconds", 0),
            "progress": details.get("progress", 0),
            "type": details.get("type", "General"),
            "domain": details.get("domain", "General"),
            "error_message": details.get("error_message", ""),
            "task_id": details.get("task_id", ""),
        }

    def on_activity_added(self, entry: dict):
        """Handle new activity emitted from ``ActivityLogService``."""
        self.activities_data.append(self._map_entry(entry))
        self.load_activity_data()
    
    def load_activity_data(self):
        """Load and update all activity data"""
        try:
            # Update metric cards
            self.update_metrics()
            
            # Update charts
            self.update_status_chart()
            self.update_runtime_chart()
            self.update_trends_chart()
            
            # Update activity table
            self.update_activity_table()
            
        except Exception as e:
            self.logger.error(f"Error loading activity data: {e}")
    
    def update_metrics(self):
        """Update the metric cards"""
        # In production, this would fetch real data
        # For demo, using mock data with some variation
        
        activities = self.get_activity_data()
        total_tasks = len(activities)
        success_count = len([a for a in activities if a['status'] == 'success'])
        success_rate = (success_count / total_tasks * 100) if total_tasks > 0 else 0
        active_count = len([a for a in activities if a['status'] == 'running'])
        
        # Calculate average runtime
        completed_tasks = [a for a in activities if a['status'] in ['success', 'error']]
        if completed_tasks:
            avg_runtime_seconds = sum(a.get('duration_seconds', 0) for a in completed_tasks) / len(completed_tasks)
            avg_runtime = f"{int(avg_runtime_seconds // 60)}m {int(avg_runtime_seconds % 60)}s"
        else:
            avg_runtime = "N/A"
        
        # Update metric displays
        self.total_tasks_value.setText(str(total_tasks))
        self.success_rate_value.setText(f"{success_rate:.1f}%")
        self.avg_runtime_value.setText(avg_runtime)
        self.active_now_value.setText(str(active_count))
    
    def update_status_chart(self):
        """Update the status distribution pie chart"""
        activities = self.get_activity_data()
        status_counts = {}
        
        for activity in activities:
            status = activity['status']
            status_counts[status] = status_counts.get(status, 0) + 1
        
        # Create pie chart
        chart = self.status_chart.chart()
        chart.removeAllSeries()
        
        series = QPieSeries()
        colors = {
            'success': STATUS_DOT_GREEN,
            'running': BUTTON_COLOR_PRIMARY,
            'error': STATUS_DOT_RED,
            'warning': '#E68161'
        }
        
        for status, count in status_counts.items():
            slice_obj = series.append(f"{status.title()} ({count})", count)
            if status in colors:
                slice_obj.setBrush(QColor(colors[status]))
            
            # Apply white borders and text for visibility
            slice_obj.setBorderColor(QColor(255, 255, 255))
            slice_obj.setBorderWidth(1)
            slice_obj.setLabelColor(QColor(255, 255, 255))
        
        chart.addSeries(series)
        
        # Remove chart title since it's now in the consolidated header
        chart.setTitle("")
        
        # Hide chart legend since we have custom legend below
        legend = chart.legend()
        legend.setVisible(False)
    
    def update_runtime_chart(self):
        """Update the runtime distribution bar chart"""
        activities = self.get_activity_data()
        
        # Group by runtime ranges with better categories
        runtime_ranges = {
            "<5min": 0,
            "5-15min": 0, 
            "15-30min": 0,
            ">30min": 0
        }
        
        for activity in activities:
            duration = activity.get('duration_seconds', 0)
            if duration < 300:  # < 5 minutes
                runtime_ranges["<5min"] += 1
            elif duration < 900:  # 5-15 minutes
                runtime_ranges["5-15min"] += 1
            elif duration < 1800:  # 15-30 minutes
                runtime_ranges["15-30min"] += 1
            else:  # > 30 minutes
                runtime_ranges[">30min"] += 1
        
        # Create bar chart
        chart = self.runtime_chart.chart()
        chart.removeAllSeries()
        
        # Clear existing axes
        for axis in chart.axes():
            chart.removeAxis(axis)
        
        series = QBarSeries()
        bar_set = QBarSet("Task Count")
        bar_set.setColor(QColor("#4ECDC4"))  # Light teal for better visual appearance
        
        categories = list(runtime_ranges.keys())
        for category in categories:
            bar_set.append(runtime_ranges[category])
        
        series.append(bar_set)
        chart.addSeries(series)
        
        # Setup axes with proper styling
        axis_x = QBarCategoryAxis()
        axis_x.append(categories)
        axis_x.setLabelsColor(QColor(255, 255, 255))  # White text
        chart.addAxis(axis_x, Qt.AlignmentFlag.AlignBottom)
        series.attachAxis(axis_x)
        
        axis_y = QValueAxis()
        max_val = max(runtime_ranges.values()) if runtime_ranges.values() else 1
        axis_y.setRange(0, max_val + 1)
        axis_y.setLabelsColor(QColor(255, 255, 255))  # White text
        chart.addAxis(axis_y, Qt.AlignmentFlag.AlignLeft)
        series.attachAxis(axis_y)
        
        # Remove chart title since it's now in the consolidated header
        chart.setTitle("")
        
        # Hide chart legend since we have custom legend below
        legend = chart.legend()
        if legend:
            legend.setVisible(False)
    
    def update_trends_chart(self):
        """Update the performance trends chart"""
        # For demo, create a simple trends visualization
        # In production, this would show actual performance metrics over time
        chart = self.trends_chart.chart()
        chart.removeAllSeries()
        
        # Remove chart title since it's now in the consolidated header
        chart.setTitle("")
        
        # Hide chart legend since we have custom legend below
        legend = chart.legend()
        if legend:
            legend.setVisible(False)
        
        # Mock trend data would go here
        # This is a placeholder for the trend visualization
    
    def update_activity_table(self):
        """Update the detailed activity table"""
        activities = self.get_activity_data()
        
        self.activity_table.setRowCount(len(activities))
        self.no_activity_label.setVisible(len(activities) == 0)

        for row, activity in enumerate(activities):
            # Time
            time_item = QTableWidgetItem(activity['time'])
            self.activity_table.setItem(row, 0, time_item)
            
            # Task
            task_item = QTableWidgetItem(activity['action'])
            self.activity_table.setItem(row, 1, task_item)
            
            # Status
            status_item = QTableWidgetItem(activity['status'].title())
            if activity['status'] == 'success':
                status_item.setBackground(QColor(80, 200, 120, 50))
            elif activity['status'] == 'error':
                status_item.setBackground(QColor(255, 84, 89, 50))
            elif activity['status'] == 'running':
                status_item.setBackground(QColor(50, 184, 198, 50))
            self.activity_table.setItem(row, 2, status_item)
            
            # Duration
            duration = activity.get('duration_seconds', 0)
            if activity['status'] == 'running':
                duration_text = f"{duration // 60}m {duration % 60}s (ongoing)"
            else:
                duration_text = f"{duration // 60}m {duration % 60}s"
            duration_item = QTableWidgetItem(duration_text)
            self.activity_table.setItem(row, 3, duration_item)
            
            # Progress
            progress = activity.get('progress', 100 if activity['status'] == 'success' else 0)
            progress_item = QTableWidgetItem(f"{progress}%")
            self.activity_table.setItem(row, 4, progress_item)
            
            # Type
            task_type = activity.get('type', 'Collection')
            type_item = QTableWidgetItem(task_type)
            self.activity_table.setItem(row, 5, type_item)
            
            # Domain
            domain = activity.get('domain', 'General')
            domain_item = QTableWidgetItem(domain)
            self.activity_table.setItem(row, 6, domain_item)
            
            # Details
            details = activity.get('details', '')
            details_item = QTableWidgetItem(details)
            self.activity_table.setItem(row, 7, details_item)
    
    def on_activity_selected(self):
        """Handle activity selection in table"""
        current_row = self.activity_table.currentRow()
        if current_row >= 0:
            activities = self.get_activity_data()
            if current_row < len(activities):
                activity = activities[current_row]
                
                # Display detailed information
                details_text = f"""
Task: {activity['action']}
Status: {activity['status'].title()}
Started: {activity.get('start_time', 'Unknown')}
Duration: {activity.get('duration_seconds', 0) // 60}m {activity.get('duration_seconds', 0) % 60}s
Type: {activity.get('type', 'Collection')}
Domain: {activity.get('domain', 'General')}

Details:
{activity.get('details', 'No additional details available.')}

Progress: {activity.get('progress', 0)}%
{activity.get('error_message', '')}
                """.strip()
                
                self.task_info.setPlainText(details_text)
                
                # Enable/disable action buttons based on status
                is_running = activity['status'] == 'running'
                is_failed = activity['status'] == 'error'
                
                self.stop_btn.setEnabled(is_running)
                self.retry_btn.setEnabled(is_failed)
                self.logs_btn.setEnabled(True)
    
    def get_activity_data(self):
        """Return current activity log entries."""
        if self.task_source:
<<<<<<< HEAD
            try:
                return self.task_source.get_history()
            except Exception:
                return []
=======
            tasks = self.task_source.load_recent_tasks()
            mapped = []
            for t in tasks:
                start = t.get("start_time", datetime.utcnow().isoformat())
                mapped.append({
                    "id": t.get("id"),
                    "time": datetime.fromisoformat(start).strftime("%H:%M:%S"),
                    "start_time": start,
                    "action": t.get("name", ""),
                    "status": t.get("status", "pending"),
                    "details": t.get("details", ""),
                    "duration_seconds": t.get("duration_seconds", 0),
                    "progress": t.get("progress", 0),
                    "type": t.get("type", "General"),
                    "domain": t.get("domain", "General"),
                    "error_message": t.get("error_message", ""),
                })
            return mapped
>>>>>>> f9b430a7
        return self.activities_data

    def _get_task_id(self, activity: dict) -> str:
        return activity.get("task_id") or f"TASK_{hash(activity.get('action', '')) % 10000:04d}"
    
    def retry_task(self):
        print("[DEBUG] Retry button clicked")
        current_row = self.activity_table.currentRow()
        if current_row >= 0:
            activities = self.get_activity_data()
            if current_row < len(activities):
                activity = activities[current_row]
                task_id = self._get_task_id(activity)

                if activity['status'] == 'error':
                    # Simulate retrying the task
                    activity['status'] = 'running'
                    activity['progress'] = 0
                    activity['start_time'] = datetime.now().strftime("%Y-%m-%d %H:%M:%S")
                    activity['duration_seconds'] = 0
                    if 'error_message' in activity:
                        del activity['error_message']
                    
                    # Update the UI
                    self.update_activity_table()
                    self.update_status_chart()
                    self.update_metrics()
                    
                    # Update task info display
                    self.task_info.setPlainText(f"Task '{activity['action']}' has been restarted and is now running...")
                    
                    # Update button states
                    self.retry_btn.setEnabled(False)
                    self.stop_btn.setEnabled(True)
                    
                    self.logger.info(f"Retried task: {activity['action']}")

                    if activity.get('id'):
                        self.retry_requested.emit(str(activity['id']))
    
    def stop_task(self):
        print("[DEBUG] Stop button clicked")
        current_row = self.activity_table.currentRow()
        if current_row >= 0:
            activities = self.get_activity_data()
            if current_row < len(activities):
                activity = activities[current_row]
                task_id = self._get_task_id(activity)

                if activity['status'] == 'running':
                    # Simulate stopping the task
                    activity['status'] = 'stopped'
                    activity['progress'] = activity.get('progress', 0)  # Keep current progress
                    activity['details'] += " (Manually stopped by user)"
                    
                    # Update the UI
                    self.update_activity_table()
                    self.update_status_chart()
                    self.update_metrics()
                    
                    # Update task info display
                    current_progress = activity.get('progress', 0)
                    self.task_info.setPlainText(f"Task '{activity['action']}' has been stopped at {current_progress}% completion.")
                    
                    # Update button states
                    self.stop_btn.setEnabled(False)
                    self.retry_btn.setEnabled(True)  # Allow retry of stopped task
                    
                    self.logger.info(f"Stopped task: {activity['action']}")

                    if activity.get('id'):
                        self.stop_requested.emit(str(activity['id']))
    
    def view_task_logs(self):
        print("[DEBUG] View Logs button clicked")
        current_row = self.activity_table.currentRow()
        if current_row >= 0:
            activities = self.get_activity_data()
            if current_row < len(activities):
                activity = activities[current_row]
                
                # Create a detailed log dialog
                dialog = QDialog(self)
                dialog.setWindowTitle(f"Task Logs - {activity['action']}")
                dialog.setMinimumSize(800, 600)
                dialog.setStyleSheet(f"""
                    QDialog {{
                        background-color: #1E1F20;
                        color: #F5F5F5;
                    }}
                    QTextEdit {{
                        background-color: #262828;
                        color: #F5F5F5;
                        border: 1px solid #404242;
                        border-radius: 4px;
                        font-family: 'Consolas', 'Monaco', monospace;
                        font-size: 11px;
                        padding: 8px;
                    }}
                    QPushButton {{
                        background-color: {BUTTON_COLOR_PRIMARY};
                        color: white;
                        border: none;
                        padding: 8px 16px;
                        border-radius: 4px;
                        font-weight: 600;
                    }}
                    QPushButton:hover {{
                        background-color: #2DA6B2;
                    }}
                    QLabel {{
                        color: {BUTTON_COLOR_PRIMARY};
                        font-weight: 600;
                        font-size: 14px;
                        margin-bottom: 8px;
                    }}
                """)
                
                layout = QVBoxLayout(dialog)
                
                # Header with task information
                header_label = QLabel(f"📋 Detailed Logs for: {activity['action']}")
                layout.addWidget(header_label)
                
                # Log content area
                log_text = QTextEdit()
                log_text.setReadOnly(True)
                
                # Generate detailed log content
                log_content = self.generate_task_logs(activity)
                log_text.setPlainText(log_content)
                
                layout.addWidget(log_text)
                
                # Buttons
                button_layout = QHBoxLayout()
                button_layout.addStretch()
                
                export_btn = QPushButton("💾 Export Logs")
                export_btn.clicked.connect(lambda: self.export_task_logs(activity, log_content))
                button_layout.addWidget(export_btn)
                
                close_btn = QPushButton("✖️ Close")
                close_btn.clicked.connect(dialog.close)
                button_layout.addWidget(close_btn)
                
                layout.addLayout(button_layout)
                
                # Show the dialog
                dialog.exec()
    
    def generate_task_logs(self, activity):
        """Generate detailed log content for a task"""
        from datetime import datetime, timedelta
        
        start_time = datetime.strptime(activity.get('start_time', '2025-01-01 00:00:00'), "%Y-%m-%d %H:%M:%S")
        
        logs = []
        logs.append("=" * 80)
        logs.append(f"TASK LOG: {activity['action']}")
        logs.append("=" * 80)
        logs.append(f"Task ID: {self._get_task_id(activity)}")
        logs.append(f"Status: {activity['status'].upper()}")
        logs.append(f"Type: {activity.get('type', 'Unknown')}")
        logs.append(f"Domain: {activity.get('domain', 'General')}")
        logs.append(f"Started: {activity.get('start_time', 'Unknown')}")
        logs.append(f"Duration: {activity.get('duration_seconds', 0) // 60}m {activity.get('duration_seconds', 0) % 60}s")
        logs.append(f"Progress: {activity.get('progress', 0)}%")
        logs.append("-" * 80)
        logs.append("")
        
        # Generate realistic log entries based on task type and status
        task_type = activity.get('type', 'Collection')
        status = activity['status']
        
        if task_type == 'Collection':
            logs.extend([
                f"[{start_time.strftime('%H:%M:%S')}] INFO: Starting data collection task",
                f"[{(start_time + timedelta(seconds=5)).strftime('%H:%M:%S')}] INFO: Connecting to data source...",
                f"[{(start_time + timedelta(seconds=12)).strftime('%H:%M:%S')}] INFO: Authentication successful",
                f"[{(start_time + timedelta(seconds=25)).strftime('%H:%M:%S')}] INFO: Scanning available data...",
                f"[{(start_time + timedelta(seconds=45)).strftime('%H:%M:%S')}] INFO: Found {activity.get('progress', 50)} items to process",
                f"[{(start_time + timedelta(minutes=1)).strftime('%H:%M:%S')}] INFO: Processing batch 1/5...",
                f"[{(start_time + timedelta(minutes=2)).strftime('%H:%M:%S')}] INFO: Downloaded 23 documents (2.3 MB)",
                f"[{(start_time + timedelta(minutes=3)).strftime('%H:%M:%S')}] INFO: Processing batch 2/5...",
            ])
            
            if status == 'running':
                logs.extend([
                    f"[{(start_time + timedelta(minutes=4)).strftime('%H:%M:%S')}] INFO: Downloaded 47 documents (4.7 MB)",
                    f"[{(start_time + timedelta(minutes=5)).strftime('%H:%M:%S')}] INFO: Processing batch 3/5...",
                    f"[{datetime.now().strftime('%H:%M:%S')}] INFO: Task is currently running - {activity.get('progress', 0)}% complete"
                ])
            elif status == 'success':
                logs.extend([
                    f"[{(start_time + timedelta(minutes=4)).strftime('%H:%M:%S')}] INFO: Downloaded 67 documents (6.8 MB)",
                    f"[{(start_time + timedelta(minutes=5)).strftime('%H:%M:%S')}] INFO: Processing batch 4/5...",
                    f"[{(start_time + timedelta(minutes=6)).strftime('%H:%M:%S')}] INFO: Processing batch 5/5...",
                    f"[{(start_time + timedelta(minutes=7)).strftime('%H:%M:%S')}] INFO: All batches completed successfully",
                    f"[{(start_time + timedelta(minutes=7, seconds=30)).strftime('%H:%M:%S')}] INFO: Task completed successfully - 100% complete"
                ])
            elif status == 'error':
                logs.extend([
                    f"[{(start_time + timedelta(minutes=2, seconds=30)).strftime('%H:%M:%S')}] WARNING: Rate limit approaching",
                    f"[{(start_time + timedelta(minutes=3)).strftime('%H:%M:%S')}] ERROR: {activity.get('error_message', 'Connection failed')}",
                    f"[{(start_time + timedelta(minutes=3, seconds=5)).strftime('%H:%M:%S')}] ERROR: Task failed - {activity.get('progress', 45)}% complete"
                ])
            elif status == 'stopped':
                logs.extend([
                    f"[{(start_time + timedelta(minutes=3)).strftime('%H:%M:%S')}] WARNING: Stop signal received",
                    f"[{(start_time + timedelta(minutes=3, seconds=5)).strftime('%H:%M:%S')}] INFO: Gracefully stopping task...",
                    f"[{(start_time + timedelta(minutes=3, seconds=10)).strftime('%H:%M:%S')}] INFO: Task stopped by user - {activity.get('progress', 0)}% complete"
                ])
        
        elif task_type == 'Processing':
            logs.extend([
                f"[{start_time.strftime('%H:%M:%S')}] INFO: Starting data processing pipeline",
                f"[{(start_time + timedelta(seconds=8)).strftime('%H:%M:%S')}] INFO: Loading documents from corpus...",
                f"[{(start_time + timedelta(seconds=20)).strftime('%H:%M:%S')}] INFO: Loaded 263 documents for processing",
                f"[{(start_time + timedelta(minutes=1)).strftime('%H:%M:%S')}] INFO: Applying NLP transformations...",
                f"[{(start_time + timedelta(minutes=2)).strftime('%H:%M:%S')}] INFO: Processed 100/263 documents",
                f"[{(start_time + timedelta(minutes=4)).strftime('%H:%M:%S')}] INFO: Processed 200/263 documents",
            ])
            
            if status == 'success':
                logs.extend([
                    f"[{(start_time + timedelta(minutes=6)).strftime('%H:%M:%S')}] INFO: Processed 263/263 documents",
                    f"[{(start_time + timedelta(minutes=7)).strftime('%H:%M:%S')}] INFO: Processing pipeline completed successfully"
                ])
        
        elif task_type == 'Analysis':
            logs.extend([
                f"[{start_time.strftime('%H:%M:%S')}] INFO: Starting quality analysis",
                f"[{(start_time + timedelta(seconds=15)).strftime('%H:%M:%S')}] INFO: Analyzing document quality metrics...",
                f"[{(start_time + timedelta(minutes=1)).strftime('%H:%M:%S')}] INFO: Processed 500/2234 documents",
                f"[{(start_time + timedelta(minutes=3)).strftime('%H:%M:%S')}] INFO: Processed 1200/2234 documents",
                f"[{(start_time + timedelta(minutes=6)).strftime('%H:%M:%S')}] INFO: Processed 2078/2234 documents - 93% complete",
            ])
            
            if status == 'running':
                logs.append(f"[{datetime.now().strftime('%H:%M:%S')}] INFO: Analysis in progress - {activity.get('progress', 93)}% complete")
        
        logs.append("")
        logs.append("-" * 80)
        logs.append(f"END OF LOG - Status: {status.upper()}")
        logs.append("=" * 80)
        
        return "\n".join(logs)
    
    def export_task_logs(self, activity, log_content):
        """Export task logs to a file"""
        from PySide6.QtWidgets import QFileDialog, QMessageBox
        import os
        
        # Generate filename
        task_name = activity['action'].replace(' ', '_').replace(':', '_')
        filename = f"task_logs_{task_name}_{datetime.now().strftime('%Y%m%d_%H%M%S')}.txt"
        
        # Open file dialog
        file_path, _ = QFileDialog.getSaveFileName(
            self,
            "Export Task Logs",
            filename,
            "Text Files (*.txt);;All Files (*)"
        )
        
        if file_path:
            try:
                with open(file_path, 'w', encoding='utf-8') as f:
                    f.write(log_content)
                
                QMessageBox.information(
                    self,
                    "Export Successful",
                    f"Task logs exported successfully to:\n{file_path}"
                )
                
                self.logger.info(f"Exported task logs to: {file_path}")
                
            except Exception as e:
                QMessageBox.critical(
                    self,
                    "Export Failed", 
                    f"Failed to export logs:\n{str(e)}"
                )
                
                self.logger.error(f"Failed to export task logs: {e}")

    def update_theme(self, theme_name):
        """Update theme for charts"""
        self.chart_manager.set_theme(theme_name)
        self.load_activity_data()  # Refresh charts with new theme <|MERGE_RESOLUTION|>--- conflicted
+++ resolved
@@ -36,13 +36,6 @@
 class FullActivityTab(QWidget):
     """Comprehensive activity monitoring tab with detailed statistics and metrics"""
 
-<<<<<<< HEAD
-    def __init__(self, config, activity_log_service=None, task_source=None, parent=None):
-        super().__init__(parent)
-        self.config = config
-        self.activity_log_service = activity_log_service
-        self.task_source = task_source
-=======
     retry_requested = pyqtSignal(str)
     stop_requested = pyqtSignal(str)
 
@@ -51,7 +44,6 @@
         self.config = config
         self.activity_log_service = activity_log_service
         self.task_source = task_history_service
->>>>>>> f9b430a7
         self.logger = logging.getLogger(self.__class__.__name__)
 
         # Apply shared UI theme settings
@@ -788,12 +780,6 @@
     def get_activity_data(self):
         """Return current activity log entries."""
         if self.task_source:
-<<<<<<< HEAD
-            try:
-                return self.task_source.get_history()
-            except Exception:
-                return []
-=======
             tasks = self.task_source.load_recent_tasks()
             mapped = []
             for t in tasks:
@@ -812,7 +798,6 @@
                     "error_message": t.get("error_message", ""),
                 })
             return mapped
->>>>>>> f9b430a7
         return self.activities_data
 
     def _get_task_id(self, activity: dict) -> str:

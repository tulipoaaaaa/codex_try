--- conflicted
+++ resolved
@@ -90,15 +90,7 @@
         # Header with title and controls
         header_layout = QHBoxLayout()
         
-<<<<<<< HEAD
-        title_label = QLabel("📊 Full Activity Dashboard")
-        title_label.setObjectName("dashboard-section-header")
-        title_label.setStyleSheet(
-            f"font-size: 20px; font-weight: 700; color: {BUTTON_COLOR_PRIMARY};"
-        )
-=======
         title_label = SectionHeader("📊 Full Activity Dashboard")
->>>>>>> 4be660c8
         header_layout.addWidget(title_label)
         
         header_layout.addStretch()

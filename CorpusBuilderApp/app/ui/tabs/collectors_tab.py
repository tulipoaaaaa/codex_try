--- conflicted
+++ resolved
@@ -1,4 +1,3 @@
-<<<<<<< HEAD
 from PySide6.QtWidgets import (
     QWidget,
     QVBoxLayout,
@@ -15,21 +14,6 @@
 )
 from PySide6.QtCore import Qt, Slot as pyqtSlot, Signal as pyqtSignal
 from PySide6.QtGui import QFont
-=======
-from __future__ import annotations
-
-from PyQt6.QtWidgets import (
-    QWidget,
-    QVBoxLayout,
-    QHBoxLayout,
-    QScrollArea,
-    QLabel,
-    QPushButton,
-    QProgressBar,
-    QGroupBox,
-)
-from PyQt6.QtCore import Qt, pyqtSignal
->>>>>>> ffb895d3
 
 from shared_tools.ui_wrappers.collectors.isda_wrapper import ISDAWrapper
 from shared_tools.ui_wrappers.collectors.github_wrapper import GitHubWrapper
@@ -62,224 +46,6 @@
     def __init__(self, project_config, parent: QWidget | None = None) -> None:
         super().__init__(parent)
         self.project_config = project_config
-<<<<<<< HEAD
-        self.setFont(QFont("", DEFAULT_FONT_SIZE))
-        self.collector_wrappers = {}
-        self.init_collectors()
-        self.setup_ui()
-        self.connect_signals()
-        self.sound_enabled = True  # Will be set from user settings
-
-    def setup_ui(self):
-        main_layout = QVBoxLayout(self)
-        main_layout.setContentsMargins(CARD_MARGIN, CARD_MARGIN, CARD_MARGIN, CARD_MARGIN)
-        main_layout.setSpacing(CARD_MARGIN)
-        
-        # Collector tabs widget
-        self.collector_tabs = QTabWidget()
-        
-        # Create tabs for each collector using initialized wrappers
-        for name, label in [
-            ('isda', "ISDA"),
-            ('github', "GitHub"),
-            ('anna', "Anna's Archive"),
-            ('arxiv', "arXiv"),
-            ('fred', "FRED"),
-            ('bitmex', "BitMEX"),
-            ('quantopian', "Quantopian"),
-            ('scidb', "SciDB"),
-            ('web', "Web")
-        ]:
-            print(f"Adding tab: {name}, type: {type(self.collector_wrappers[name])}")
-            
-            # Create a QWidget container for each wrapper
-            tab_widget = QWidget()
-            tab_layout = QVBoxLayout(tab_widget)
-            
-            # Add the wrapper to the container widget
-            wrapper = self.collector_wrappers[name]
-            
-            # If wrapper is not a QWidget, create a placeholder
-            if not isinstance(wrapper, QWidget):
-                placeholder_label = QLabel(f"{label} collector interface not yet implemented")
-                placeholder_label.setAlignment(Qt.AlignmentFlag.AlignCenter)
-                tab_layout.addWidget(placeholder_label)
-                
-                # Add basic controls for testing
-                start_btn = QPushButton(f"Start {label} Collection")
-                start_btn.setStyleSheet(f"background-color: {BUTTON_COLOR_PRIMARY}; color: white;")
-                stop_btn = QPushButton(f"Stop {label} Collection")
-                stop_btn.setStyleSheet(f"background-color: {BUTTON_COLOR_DANGER}; color: white;")
-                progress_bar = QProgressBar()
-                status_label = QLabel("Ready")
-                
-                controls_layout = QHBoxLayout()
-                controls_layout.addWidget(start_btn)
-                controls_layout.addWidget(stop_btn)
-                
-                tab_layout.addLayout(controls_layout)
-                tab_layout.addWidget(progress_bar)
-                tab_layout.addWidget(status_label)
-                tab_layout.addStretch()
-                
-                # Store references to UI elements for signal connections
-                setattr(self, f"{name}_start_btn", start_btn)
-                setattr(self, f"{name}_stop_btn", stop_btn)
-                setattr(self, f"{name}_progress_bar", progress_bar)
-                setattr(self, f"{name}_status", status_label)
-            else:
-                tab_layout.addWidget(wrapper)
-            
-            self.collector_tabs.addTab(tab_widget, label)
-        
-        main_layout.addWidget(self.collector_tabs)
-        
-        # Add a status/summary area at the bottom
-=======
-        self.collector_wrappers: dict[str, object] = {}
-        self.cards: dict[str, CollectorCard] = {}
-        self.init_collectors()
-        self.setup_ui()
-        self.connect_signals()
-
-    # ------------------------------------------------------------------ UI ----
-    def setup_ui(self) -> None:
-        layout = QVBoxLayout(self)
-
-        scroll = QScrollArea()
-        scroll.setWidgetResizable(True)
-        container = QWidget()
-        self.cards_layout = QVBoxLayout(container)
-        self.cards_layout.setSpacing(16)
-        scroll.setWidget(container)
-        layout.addWidget(scroll, 1)
-
-        collectors_info = [
-            (
-                "isda",
-                "ISDA Collector",
-                "Collects derivatives documentation from ISDA sources.",
-                ["Docs", "ISDA"],
-            ),
-            (
-                "github",
-                "GitHub Collector",
-                "Scrapes financial trading repositories and documentation from GitHub organizations",
-                ["Code", "Trading", "API"],
-            ),
-            (
-                "anna",
-                "Anna's Archive Collector",
-                "Searches and downloads textbooks and research materials from Anna's Archive",
-                ["Books", "Archive"],
-            ),
-            (
-                "arxiv",
-                "arXiv Collector",
-                "Downloads quantitative finance papers from arXiv",
-                ["Academic", "PDF"],
-            ),
-            (
-                "fred",
-                "FRED Collector",
-                "Fetches economic data from Federal Reserve Economic Data",
-                ["Economic", "API"],
-            ),
-            (
-                "bitmex",
-                "BitMEX Collector",
-                "Retrieves crypto trading documents from BitMEX",
-                ["Exchange", "Trading"],
-            ),
-            (
-                "quantopian",
-                "Quantopian Collector",
-                "Downloads trading algorithms from Quantopian",
-                ["Algorithms"],
-            ),
-            (
-                "scidb",
-                "SciDB Collector",
-                "Collects research data from SciDB",
-                ["Database"],
-            ),
-            (
-                "web",
-                "Web Collector",
-                "General purpose web scraping",
-                ["Web"],
-            ),
-        ]
-
-        for key, title, desc, tags in collectors_info:
-            wrapper = self.collector_wrappers.get(key)
-            card = CollectorCard(title, desc, tags)
-            self.cards[key] = card
-            self.cards_layout.addWidget(card)
-
-            card.start_requested.connect(lambda _, n=key: self.start_collection(n))
-            card.stop_requested.connect(lambda _, n=key: self.stop_collection(n))
-            card.configure_requested.connect(lambda _, n=key: self.configure_collector(n))
-            card.logs_requested.connect(lambda _, n=key: self.show_logs(n))
-
-        self.cards_layout.addStretch()
-
-        # Status/summary section
->>>>>>> ffb895d3
-        status_group = QGroupBox("Collection Status")
-        status_layout = QVBoxLayout(status_group)
-
-        self.collection_status_label = QLabel()
-        self.collection_status_label.setObjectName("status-info")
-        status_layout.addWidget(self.collection_status_label)
-
-        self.overall_progress = QProgressBar()
-        self.overall_progress.setRange(0, 100)
-        status_layout.addWidget(self.overall_progress)
-<<<<<<< HEAD
-        
-        # Button for stopping all collectors
-        stop_all_btn = QPushButton("Stop All Collectors")
-        stop_all_btn.clicked.connect(self.stop_all_collectors)
-        stop_all_btn.setStyleSheet(f"background-color: {BUTTON_COLOR_DANGER}; color: white;")
-        status_layout.addWidget(stop_all_btn)
-        
-        main_layout.addWidget(status_group)
-
-    def init_collectors(self):
-        # Initialize all collector wrappers
-        self.collector_wrappers['isda'] = ISDAWrapper(self.project_config)
-        self.collector_wrappers['github'] = GitHubWrapper(self.project_config)
-        self.collector_wrappers['anna'] = AnnasArchiveWrapper(self.project_config)
-        self.collector_wrappers['arxiv'] = ArxivWrapper(self.project_config)
-        self.collector_wrappers['fred'] = FREDWrapper(self.project_config)
-        self.collector_wrappers['bitmex'] = BitMEXWrapper(self.project_config)
-        self.collector_wrappers['quantopian'] = QuantopianWrapper(self.project_config)
-        self.collector_wrappers['scidb'] = SciDBWrapper(self.project_config)
-        self.collector_wrappers['web'] = WebWrapper(self.project_config)
-
-        # Load parameters from ProjectConfig if available
-=======
-
-        stop_all = QPushButton("Stop All Collectors")
-        stop_all.clicked.connect(self.stop_all_collectors)
-        status_layout.addWidget(stop_all)
-
-        layout.addWidget(status_group)
-
-    # -------------------------------------------------------------- Wrappers ----
-    def init_collectors(self) -> None:
-        self.collector_wrappers["isda"] = ISDAWrapper(self.project_config)
-        self.collector_wrappers["github"] = GitHubWrapper(self.project_config)
-        self.collector_wrappers["anna"] = AnnasArchiveWrapper(self.project_config)
-        self.collector_wrappers["arxiv"] = ArxivWrapper(self.project_config)
-        self.collector_wrappers["fred"] = FREDWrapper(self.project_config)
-        self.collector_wrappers["bitmex"] = BitMEXWrapper(self.project_config)
-        self.collector_wrappers["quantopian"] = QuantopianWrapper(self.project_config)
-        self.collector_wrappers["scidb"] = SciDBWrapper(self.project_config)
-        self.collector_wrappers["web"] = WebWrapper(self.project_config)
-
->>>>>>> ffb895d3
         for name, wrapper in self.collector_wrappers.items():
             params = self.project_config.get(f"collectors.{name}", {})
             if isinstance(params, dict):

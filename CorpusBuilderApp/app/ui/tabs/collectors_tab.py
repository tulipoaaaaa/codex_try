<<<<<<< HEAD
from __future__ import annotations

=======
>>>>>>> 00fd28eb
from PySide6.QtWidgets import (
    QWidget,
    QVBoxLayout,
    QHBoxLayout,
    QTabWidget,
    QLabel,
    QProgressBar,
    QPushButton,
    QComboBox,
    QSpinBox,
    QLineEdit,
    QGroupBox,
    QScrollArea,
)
<<<<<<< HEAD
from PySide6.QtCore import Qt, Signal as pyqtSignal
=======
from PySide6.QtCore import Qt, Slot as pyqtSlot, Signal as pyqtSignal
from PySide6.QtGui import QFont
>>>>>>> 00fd28eb

from shared_tools.ui_wrappers.collectors.isda_wrapper import ISDAWrapper
from shared_tools.ui_wrappers.collectors.github_wrapper import GitHubWrapper
from shared_tools.ui_wrappers.collectors.annas_archive_wrapper import AnnasArchiveWrapper
from shared_tools.ui_wrappers.collectors.arxiv_wrapper import ArxivWrapper
from shared_tools.ui_wrappers.collectors.fred_wrapper import FREDWrapper
from shared_tools.ui_wrappers.collectors.bitmex_wrapper import BitMEXWrapper
from shared_tools.ui_wrappers.collectors.quantopian_wrapper import QuantopianWrapper
from shared_tools.ui_wrappers.collectors.scidb_wrapper import SciDBWrapper
from shared_tools.ui_wrappers.collectors.web_wrapper import WebWrapper

from app.ui.widgets.collector_card import CollectorCard
from app.helpers.notifier import Notifier
from app.ui.theme.theme_constants import (
    DEFAULT_FONT_SIZE,
    CARD_MARGIN,
    BUTTON_COLOR_PRIMARY,
    BUTTON_COLOR_DANGER,
    BUTTON_COLOR_GRAY,
)


class CollectorsTab(QWidget):
    """Manage all data collectors in a scrollable card view."""

    collection_started = pyqtSignal(str)
    collection_finished = pyqtSignal(str, bool)
    collector_error = pyqtSignal(str, str)

    def __init__(self, project_config, parent: QWidget | None = None) -> None:
        super().__init__(parent)
        self.project_config = project_config
        for name, wrapper in self.collector_wrappers.items():
            params = self.project_config.get(f"collectors.{name}", {})
            if isinstance(params, dict):
                for key, value in params.items():
                    method = f"set_{key}"
                    if hasattr(wrapper, method):
                        try:
                            getattr(wrapper, method)(value)
                        except Exception:
                            pass

    def connect_signals(self) -> None:
        for name, wrapper in self.collector_wrappers.items():
            if hasattr(wrapper, "progress_updated"):
                wrapper.progress_updated.connect(lambda v, n=name: self._handle_progress(n, v))
            if hasattr(wrapper, "status_updated"):
                wrapper.status_updated.connect(lambda m, n=name: self._handle_status(n, m))
            if hasattr(wrapper, "completed"):
                wrapper.completed.connect(lambda r, n=name: self.on_collection_completed(n, r))
            if hasattr(wrapper, "error_occurred"):
                wrapper.error_occurred.connect(lambda m, n=name: self.on_wrapper_error(n, m))

    # --------------------------------------------------------------- Slots ----
    def _handle_progress(self, name: str, value: int) -> None:
        if name in self.cards:
            self.cards[name].update_progress(value)
        self.update_progress(value)

    def _handle_status(self, name: str, message: str) -> None:
        if name in self.cards:
            self.cards[name].update_status(message)
        self.update_status(message)

    def start_collection(self, name: str) -> None:
        wrapper = self.collector_wrappers.get(name)
        if not wrapper:
            return
        wrapper.start()
        self.cards[name].update_status("running")
        self.project_config.set(f"collectors.{name}.running", True)
        self.project_config.save()
        self.collection_started.emit(name)

    def stop_collection(self, name: str) -> None:
        wrapper = self.collector_wrappers.get(name)
        if not wrapper:
            return
        wrapper.stop()
        self.cards[name].update_status("stopped")
        self.project_config.set(f"collectors.{name}.running", False)
        self.project_config.save()

    def configure_collector(self, name: str) -> None:
        Notifier.notify("Configure", f"Configuration for {name} not implemented")

    def show_logs(self, name: str) -> None:
        Notifier.notify("Logs", f"Logs for {name} not implemented")

    def stop_all_collectors(self) -> None:
        for name, wrapper in self.collector_wrappers.items():
            wrapper.stop()
            if name in self.cards:
                self.cards[name].update_status("stopped")
            self.project_config.set(f"collectors.{name}.running", False)
            self.collection_finished.emit(name, False)
        self.collection_status_label.setText("All collectors stopped")
        self.project_config.save()

    # ------------------------------------------------------------- Handlers ----
    def update_progress(self, value: int) -> None:
        self.overall_progress.setValue(value)

    def update_status(self, message: str) -> None:
        self.collection_status_label.setText(message)

    def on_collection_completed(self, collector_name: str, results: dict) -> None:
        self.cards[collector_name].update_status("stopped")
        self.project_config.set(f"collectors.{collector_name}.running", False)
        self.project_config.save()
        self.collection_finished.emit(collector_name, True)
        self.collection_status_label.setText(f"{collector_name} collection completed")

    def on_wrapper_error(self, collector_name: str, message: str) -> None:
        self.cards[collector_name].update_status("error")
        self.project_config.set(f"collectors.{collector_name}.running", False)
        self.project_config.save()
        self.collector_error.emit(collector_name, message)
        self.collection_status_label.setText(f"{collector_name} error: {message}")
<|MERGE_RESOLUTION|>--- conflicted
+++ resolved
@@ -1,8 +1,3 @@
-<<<<<<< HEAD
-from __future__ import annotations
-
-=======
->>>>>>> 00fd28eb
 from PySide6.QtWidgets import (
     QWidget,
     QVBoxLayout,
@@ -17,12 +12,8 @@
     QGroupBox,
     QScrollArea,
 )
-<<<<<<< HEAD
-from PySide6.QtCore import Qt, Signal as pyqtSignal
-=======
 from PySide6.QtCore import Qt, Slot as pyqtSlot, Signal as pyqtSignal
 from PySide6.QtGui import QFont
->>>>>>> 00fd28eb
 
 from shared_tools.ui_wrappers.collectors.isda_wrapper import ISDAWrapper
 from shared_tools.ui_wrappers.collectors.github_wrapper import GitHubWrapper

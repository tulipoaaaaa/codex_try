"""Simple dashboard tab showing live metrics and corpus stats."""

<<<<<<< HEAD
from PySide6.QtWidgets import (
    QWidget,
    QVBoxLayout,
    QHBoxLayout,
    QFrame,
    QLabel,
    QPushButton,
)
from PySide6.QtCore import Qt, Signal

=======
from PySide6.QtWidgets import (QWidget, QVBoxLayout, QHBoxLayout, QGridLayout, 
                            QLabel, QProgressBar, QFrame, QSplitter, QPushButton,
                            QScrollArea, QTableWidget, QTableWidgetItem, QHeaderView)
from PySide6.QtCore import Qt, QTimer, Signal as pyqtSignal, Slot as pyqtSlot, QSize, QThread
from PySide6.QtGui import QColor, QIcon, QFont
from PySide6.QtCharts import QChart, QChartView, QPieSeries, QBarSeries, QBarSet, QBarCategoryAxis, QValueAxis

import logging
from pathlib import Path
import time
from datetime import datetime, timedelta
import math
import json
import threading

# Import UI components
from app.ui.widgets.corpus_statistics import CorpusStatistics
from app.ui.widgets.activity_log import ActivityLog
from app.ui.widgets.domain_distribution import DomainDistribution
from app.ui.widgets.active_operations import ActiveOperations
from app.ui.widgets.recent_activity import RecentActivity
from app.ui.theme.theme_constants import (
    DEFAULT_FONT_SIZE,
    CARD_MARGIN,
    BUTTON_COLOR_PRIMARY,
    BUTTON_COLOR_DANGER,
    BUTTON_COLOR_GRAY,
)
# from ..widgets.storage_usage import StorageUsageWidget
>>>>>>> 5e9940da

class DashboardTab(QWidget):
    """Dashboard displaying high level metrics for the corpus."""

    view_all_activity_requested = Signal()

    def __init__(self, project_config, parent=None):
        super().__init__(parent)
        self.config = project_config
<<<<<<< HEAD

        # Metric attributes
        self.active_collectors = 0
        self.active_processors = 0
        self.error_count = 0
        self.total_documents = 0
        self.domain_distribution = {"Crypto": 40, "Finance": 30, "Other": 30}

        self._init_ui()

    # ------------------------------------------------------------------ UI ----
    def _init_ui(self) -> None:
        """Build the dashboard layout."""
        main_layout = QVBoxLayout(self)
        main_layout.setContentsMargins(16, 16, 16, 16)
        main_layout.setSpacing(16)

        # Top statistics row
        stats_layout = QHBoxLayout()
        stats_layout.setSpacing(16)

        self.collectors_card = self._create_stat_card(
            "Active Collectors", str(self.active_collectors)
        )
        stats_layout.addWidget(self.collectors_card)

        self.processors_card = self._create_stat_card(
            "Active Processors", str(self.active_processors)
        )
        stats_layout.addWidget(self.processors_card)

        self.errors_card = self._create_stat_card("Errors", str(self.error_count))
        stats_layout.addWidget(self.errors_card)
        stats_layout.addStretch()

        main_layout.addLayout(stats_layout)

        # Corpus metrics section
        corpus_card = QFrame()
        corpus_card.setObjectName("card")
        corpus_layout = QVBoxLayout(corpus_card)
        corpus_layout.setSpacing(16)

        self.total_docs_label = QLabel(f"Total Documents: {self.total_documents}")
        self.total_docs_label.setObjectName("card__header")
        corpus_layout.addWidget(self.total_docs_label)

        distribution_header = QLabel("Domain Distribution")
        distribution_header.setObjectName("card__header")
        corpus_layout.addWidget(distribution_header)

        for domain, perc in self.domain_distribution.items():
            row = QHBoxLayout()
            dot = QLabel()
            dot.setObjectName("status-dot-active")
            row.addWidget(dot)
            label = QLabel(f"{domain}: {perc}%")
            row.addWidget(label)
            row.addStretch()
            corpus_layout.addLayout(row)

        main_layout.addWidget(corpus_card)

        # View all activity link
        self.view_all_btn = QPushButton("View All Activity")
        self.view_all_btn.setObjectName("btn--link")
        self.view_all_btn.clicked.connect(self.view_all_activity_requested)
        main_layout.addWidget(self.view_all_btn, alignment=Qt.AlignmentFlag.AlignLeft)
        main_layout.addStretch()

    # ---------------------------------------------------------- helpers ----
    def _create_stat_card(self, label: str, value: str) -> QFrame:
        card = QFrame()
        card.setObjectName("stat-card")
        layout = QVBoxLayout(card)
        layout.setContentsMargins(16, 16, 16, 16)
        layout.setSpacing(4)

        value_label = QLabel(value)
        value_label.setObjectName("stat-value")
        value_label.setAlignment(Qt.AlignmentFlag.AlignCenter)
        layout.addWidget(value_label)

        text_label = QLabel(label)
        text_label.setObjectName("stat-label")
        text_label.setAlignment(Qt.AlignmentFlag.AlignCenter)
        layout.addWidget(text_label)

        return card

    # Placeholder for future metrics update logic
    def _update_metrics(self) -> None:  # pragma: no cover - stub
        pass
=======
        self.logger = logging.getLogger(self.__class__.__name__)
        self.setFont(QFont("", DEFAULT_FONT_SIZE))
        
        # UI setup
        self.init_ui()
        
        # Setup periodic update timer
        self.setup_update_timer()
        
        # Initial data load
        self.load_data()
    
    def init_ui(self):
        """Completely refactor the dashboard layout to a true two-column grid with large, prominent cards and correct space usage."""
        # --- Instantiate all widgets first (do not break logic) ---
        self.corpus_stats_widget = CorpusStatistics(self.config)
        self.corpus_stats_widget.setObjectName("card")
        self.domain_distribution_widget = DomainDistribution(self.config)
        self.domain_distribution_widget.setObjectName("card")
        self.active_operations_widget = ActiveOperations(self.config)
        self.active_operations_widget.setObjectName("card")
        self.recent_activity_widget = RecentActivity(self.config)
        self.recent_activity_widget.setObjectName("card")
        self.activity_log_widget = ActivityLog(self.config)

        main_layout = QVBoxLayout(self)
        main_layout.setContentsMargins(CARD_MARGIN * 2, CARD_MARGIN * 2, CARD_MARGIN * 2, CARD_MARGIN * 2)
        main_layout.setSpacing(CARD_MARGIN * 2)

        # Header
        header_label = QLabel("Corpus Overview Dashboard")
        header_label.setObjectName("dashboard-header")
        header_label.setStyleSheet(
            f"font-size: {DEFAULT_FONT_SIZE * 2 + 4}px; font-weight: 800; color: #fff; letter-spacing: -0.025em; margin-bottom: 2px;"
        )
        header_label.setAlignment(Qt.AlignmentFlag.AlignLeft | Qt.AlignmentFlag.AlignVCenter)
        main_layout.addWidget(header_label)

        subtitle_label = QLabel("Real-time monitoring and analytics for your document corpus")
        subtitle_label.setStyleSheet(
            f"font-size: {DEFAULT_FONT_SIZE + 4}px; color: #9ca3af; font-weight: 400; margin-bottom: 12px;"
        )
        subtitle_label.setAlignment(Qt.AlignmentFlag.AlignLeft | Qt.AlignmentFlag.AlignVCenter)
        main_layout.addWidget(subtitle_label)

        # --- True two-column grid layout ---
        grid = QGridLayout()
        grid.setSpacing(CARD_MARGIN * 2)
        grid.setContentsMargins(0, 0, 0, 0)

        # Left column (stats bar, chart card)
        left_col = QVBoxLayout()
        left_col.setSpacing(CARD_MARGIN * 2)
        left_col.setContentsMargins(0, 0, 0, 0)

        # Stats bar (horizontal row of stat cards, large and bold)
        stats_bar = QHBoxLayout()
        stats_bar.setSpacing(CARD_PADDING)
        stats_bar.setContentsMargins(0, 0, 0, 0)
        stats = self.corpus_stats_widget.get_dashboard_stats() if hasattr(self.corpus_stats_widget, 'get_dashboard_stats') else [
            {"value": "2,570", "label": "Total Documents", "unit": "", "objectName": "stat-docs"},
            {"value": "0.08", "label": "Total Size", "unit": "GB", "objectName": "stat-size"},
            {"value": "678", "label": "Active Domains", "unit": "", "objectName": "stat-domains"},
            {"value": "2.5%", "label": "Storage Usage", "unit": "", "objectName": "stat-usage"},
            {"value": "3", "label": "Running Operations", "unit": "", "objectName": "stat-ops"},
        ]
        for stat in stats:
            card = QWidget()
            card.setObjectName("stat-card")
            card_layout = QVBoxLayout(card)
            card_layout.setContentsMargins(
                CARD_PADDING + CARD_MARGIN // 2,
                CARD_PADDING + CARD_MARGIN // 4,
                CARD_PADDING + CARD_MARGIN // 2,
                CARD_PADDING + CARD_MARGIN // 4,
            )
            card_layout.setSpacing(6)
            value_label = QLabel(stat["value"])
            value_label.setObjectName("stat-value")
            value_label.setStyleSheet("font-size: 36px; font-weight: 800; color: #06b6d4;")
            value_label.setAlignment(Qt.AlignmentFlag.AlignCenter)
            card_layout.addWidget(value_label)
            if stat["unit"]:
                unit_label = QLabel(stat["unit"])
                unit_label.setObjectName("stat-unit")
                unit_label.setStyleSheet("font-size: 20px; color: #d1d5db; font-weight: 600;")
                unit_label.setAlignment(Qt.AlignmentFlag.AlignCenter)
                card_layout.addWidget(unit_label)
            label_label = QLabel(stat["label"])
            label_label.setObjectName("stat-label")
            label_label.setStyleSheet("font-size: 15px; color: #9ca3af; text-transform: uppercase; letter-spacing: 0.05em; font-weight: 700;")
            label_label.setAlignment(Qt.AlignmentFlag.AlignCenter)
            card_layout.addWidget(label_label)
            card.setMinimumWidth(220)
            card.setMaximumWidth(260)
            stats_bar.addWidget(card)
        left_col.addLayout(stats_bar)

        # Chart card (centered chart, summary below)
        chart_card = QWidget()
        chart_card.setObjectName("card")
        chart_card.setStyleSheet("background-color: #1a1f2e; border-radius: 16px; border: 1.5px solid #2d3748; padding: 32px 32px 24px 32px;")
        chart_layout = QVBoxLayout(chart_card)
        chart_layout.setSpacing(CARD_PADDING)
        chart_layout.setContentsMargins(0, 0, 0, 0)
        chart_layout.addWidget(self.domain_distribution_widget, 1)
        left_col.addWidget(chart_card, 2)

        grid.addLayout(left_col, 0, 0)

        # Right column (sidebar: operations, activity)
        right_col = QVBoxLayout()
        right_col.setSpacing(CARD_MARGIN * 2)
        right_col.setContentsMargins(0, 0, 0, 0)
        self.active_operations_widget.setMinimumWidth(420)
        self.active_operations_widget.setMaximumWidth(520)
        self.recent_activity_widget.setMinimumWidth(420)
        self.recent_activity_widget.setMaximumWidth(520)
        right_col.addWidget(self.active_operations_widget)
        right_col.addWidget(self.recent_activity_widget)
        grid.addLayout(right_col, 0, 1)

        grid.setColumnStretch(0, 1)
        grid.setColumnStretch(1, 1)
        main_layout.addLayout(grid, 1)

        # Legacy activity log (hidden by default, accessible via View All)
        self.activity_log_widget.hide()

        # Connect signals
        self.update_needed.connect(self.on_update_needed)
        self.recent_activity_widget.activity_clicked.connect(self.handle_activity_click)
        self.recent_activity_widget.view_all_requested.connect(self.handle_view_all_request)
    
    def setup_update_timer(self):
        """Setup timer for periodic updates"""
        self.update_timer = QTimer(self)
        self.update_timer.timeout.connect(self.update_data)
        self.update_timer.start(30000)  # Update every 30 seconds
    
    def load_data(self):
        """Load initial data for dashboard"""
        try:
            # Load corpus statistics
            corpus_stats = self.get_corpus_statistics()
            self.corpus_stats_widget.update_statistics(corpus_stats)
            
            # Load storage usage
            storage_usage = self.get_storage_usage()
            # self.storage_usage_widget.update_storage_usage(storage_usage)
            
            # Load domain distribution
            domain_distribution = self.get_domain_distribution()
            self.domain_distribution_widget.update_distribution_data(domain_distribution)
            
            # Load activity log
            activity_log = self.get_activity_log()
            self.activity_log_widget.update_activity_log(activity_log)
            
            self.logger.info("Dashboard data loaded successfully")
            
        except Exception as e:
            self.logger.error(f"Error loading dashboard data: {e}")
    
    def update_data(self):
        """Update dashboard data"""
        # Emit signal to update data in the UI thread
        self.update_needed.emit()
    
    @pyqtSlot()
    def on_update_needed(self):
        """Handle update signal"""
        try:
            # Update corpus statistics
            corpus_stats = self.get_corpus_statistics()
            self.corpus_stats_widget.update_statistics(corpus_stats)
            
            # Update storage usage
            storage_usage = self.get_storage_usage()
            # self.storage_usage_widget.update_storage_usage(storage_usage)
            
            # Update domain distribution
            domain_distribution = self.get_domain_distribution()
            self.domain_distribution_widget.update_distribution_data(domain_distribution)
            
            # Update activity log
            activity_log = self.get_activity_log()
            self.activity_log_widget.update_activity_log(activity_log)
            
            # Note: Active Operations and Recent Activity have their own auto-refresh timers
            # so they don't need manual updates here
            
        except Exception as e:
            self.logger.error(f"Error updating dashboard data: {e}")
    
    def handle_activity_click(self, activity):
        """Handle when an activity item is clicked"""
        # This could show a detailed view or switch to the full activity log
        self.logger.info(f"Activity clicked: {activity.get('action', 'Unknown')}")
        # For now, just log it - could be extended to show details dialog
    
    def handle_view_all_request(self):
        """Handle when View All is requested from Recent Activity"""
        self.logger.info("View All activity requested from dashboard")
        self.view_all_activity_requested.emit()
    
    def get_corpus_statistics(self):
        """Get corpus statistics"""
        # In a production app, this would query the actual corpus
        # For now, we'll return mock data for demonstration
        return {
            "total_documents": 2570,
            "total_size_gb": 45.8,
            "processed_documents": 2234,
            "pending_processing": 336,
            "average_quality": 0.82,
            "last_updated": datetime.now().strftime("%Y-%m-%d %H:%M:%S")
        }
    
    def get_storage_usage(self):
        """Get storage usage statistics"""
        # In a production app, this would query the actual disk usage
        # For now, we'll return mock data for demonstration
        return {
            "total_space_gb": 100.0,
            "used_space_gb": 45.8,
            "free_space_gb": 54.2,
            "usage_by_type": {
                "PDF": 32.5,
                "HTML": 8.2,
                "Code": 3.6,
                "Other": 1.5
            }
        }
    
    def get_domain_distribution(self):
        """Get domain distribution statistics"""
        # In a production app, this would query the actual domain distribution
        # For now, we'll return mock data for demonstration
        return {
            "Crypto Derivatives": {"allocation": 0.20, "current": 0.18, "documents": 456, "quality": 0.85},
            "DeFi": {"allocation": 0.12, "current": 0.15, "documents": 289, "quality": 0.82},
            "High Frequency Trading": {"allocation": 0.15, "current": 0.13, "documents": 378, "quality": 0.88},
            "Market Microstructure": {"allocation": 0.15, "current": 0.16, "documents": 423, "quality": 0.79},
            "Portfolio Construction": {"allocation": 0.10, "current": 0.09, "documents": 234, "quality": 0.76},
            "Regulation & Compliance": {"allocation": 0.05, "current": 0.04, "documents": 145, "quality": 0.91},
            "Risk Management": {"allocation": 0.15, "current": 0.17, "documents": 467, "quality": 0.83},
            "Valuation Models": {"allocation": 0.08, "current": 0.08, "documents": 178, "quality": 0.77},
        }
    
    def get_activity_log(self):
        """Get recent activity log"""
        # In a production app, this would query the actual activity log
        # For now, we'll return mock data for demonstration
        
        # Get current time for more realistic timestamps
        now = datetime.now()
        
        return [
            {"time": (now - timedelta(minutes=2)).strftime("%H:%M"), 
             "action": "GitHub collection started", 
             "status": "running"},
            {"time": (now - timedelta(minutes=15)).strftime("%H:%M"), 
             "action": "PDF processing completed", 
             "status": "success", 
             "details": "45 files processed"},
            {"time": (now - timedelta(minutes=30)).strftime("%H:%M"), 
             "action": "arXiv collection completed", 
             "status": "success", 
             "details": "23 papers collected"},
            {"time": (now - timedelta(minutes=47)).strftime("%H:%M"), 
             "action": "ISDA collection completed", 
             "status": "success", 
             "details": "12 documents collected"},
            {"time": (now - timedelta(minutes=63)).strftime("%H:%M"), 
             "action": "Domain rebalancing started", 
             "status": "success",
             "details": "8 domains rebalanced"}
        ]
>>>>>>> 5e9940da
<|MERGE_RESOLUTION|>--- conflicted
+++ resolved
@@ -1,6 +1,6 @@
 """Simple dashboard tab showing live metrics and corpus stats."""
 
-<<<<<<< HEAD
+
 from PySide6.QtWidgets import (
     QWidget,
     QVBoxLayout,
@@ -10,39 +10,6 @@
     QPushButton,
 )
 from PySide6.QtCore import Qt, Signal
-
-=======
-from PySide6.QtWidgets import (QWidget, QVBoxLayout, QHBoxLayout, QGridLayout, 
-                            QLabel, QProgressBar, QFrame, QSplitter, QPushButton,
-                            QScrollArea, QTableWidget, QTableWidgetItem, QHeaderView)
-from PySide6.QtCore import Qt, QTimer, Signal as pyqtSignal, Slot as pyqtSlot, QSize, QThread
-from PySide6.QtGui import QColor, QIcon, QFont
-from PySide6.QtCharts import QChart, QChartView, QPieSeries, QBarSeries, QBarSet, QBarCategoryAxis, QValueAxis
-
-import logging
-from pathlib import Path
-import time
-from datetime import datetime, timedelta
-import math
-import json
-import threading
-
-# Import UI components
-from app.ui.widgets.corpus_statistics import CorpusStatistics
-from app.ui.widgets.activity_log import ActivityLog
-from app.ui.widgets.domain_distribution import DomainDistribution
-from app.ui.widgets.active_operations import ActiveOperations
-from app.ui.widgets.recent_activity import RecentActivity
-from app.ui.theme.theme_constants import (
-    DEFAULT_FONT_SIZE,
-    CARD_MARGIN,
-    BUTTON_COLOR_PRIMARY,
-    BUTTON_COLOR_DANGER,
-    BUTTON_COLOR_GRAY,
-)
-# from ..widgets.storage_usage import StorageUsageWidget
->>>>>>> 5e9940da
-
 class DashboardTab(QWidget):
     """Dashboard displaying high level metrics for the corpus."""
 
@@ -51,7 +18,6 @@
     def __init__(self, project_config, parent=None):
         super().__init__(parent)
         self.config = project_config
-<<<<<<< HEAD
 
         # Metric attributes
         self.active_collectors = 0
@@ -144,285 +110,4 @@
 
     # Placeholder for future metrics update logic
     def _update_metrics(self) -> None:  # pragma: no cover - stub
-        pass
-=======
-        self.logger = logging.getLogger(self.__class__.__name__)
-        self.setFont(QFont("", DEFAULT_FONT_SIZE))
-        
-        # UI setup
-        self.init_ui()
-        
-        # Setup periodic update timer
-        self.setup_update_timer()
-        
-        # Initial data load
-        self.load_data()
-    
-    def init_ui(self):
-        """Completely refactor the dashboard layout to a true two-column grid with large, prominent cards and correct space usage."""
-        # --- Instantiate all widgets first (do not break logic) ---
-        self.corpus_stats_widget = CorpusStatistics(self.config)
-        self.corpus_stats_widget.setObjectName("card")
-        self.domain_distribution_widget = DomainDistribution(self.config)
-        self.domain_distribution_widget.setObjectName("card")
-        self.active_operations_widget = ActiveOperations(self.config)
-        self.active_operations_widget.setObjectName("card")
-        self.recent_activity_widget = RecentActivity(self.config)
-        self.recent_activity_widget.setObjectName("card")
-        self.activity_log_widget = ActivityLog(self.config)
-
-        main_layout = QVBoxLayout(self)
-        main_layout.setContentsMargins(CARD_MARGIN * 2, CARD_MARGIN * 2, CARD_MARGIN * 2, CARD_MARGIN * 2)
-        main_layout.setSpacing(CARD_MARGIN * 2)
-
-        # Header
-        header_label = QLabel("Corpus Overview Dashboard")
-        header_label.setObjectName("dashboard-header")
-        header_label.setStyleSheet(
-            f"font-size: {DEFAULT_FONT_SIZE * 2 + 4}px; font-weight: 800; color: #fff; letter-spacing: -0.025em; margin-bottom: 2px;"
-        )
-        header_label.setAlignment(Qt.AlignmentFlag.AlignLeft | Qt.AlignmentFlag.AlignVCenter)
-        main_layout.addWidget(header_label)
-
-        subtitle_label = QLabel("Real-time monitoring and analytics for your document corpus")
-        subtitle_label.setStyleSheet(
-            f"font-size: {DEFAULT_FONT_SIZE + 4}px; color: #9ca3af; font-weight: 400; margin-bottom: 12px;"
-        )
-        subtitle_label.setAlignment(Qt.AlignmentFlag.AlignLeft | Qt.AlignmentFlag.AlignVCenter)
-        main_layout.addWidget(subtitle_label)
-
-        # --- True two-column grid layout ---
-        grid = QGridLayout()
-        grid.setSpacing(CARD_MARGIN * 2)
-        grid.setContentsMargins(0, 0, 0, 0)
-
-        # Left column (stats bar, chart card)
-        left_col = QVBoxLayout()
-        left_col.setSpacing(CARD_MARGIN * 2)
-        left_col.setContentsMargins(0, 0, 0, 0)
-
-        # Stats bar (horizontal row of stat cards, large and bold)
-        stats_bar = QHBoxLayout()
-        stats_bar.setSpacing(CARD_PADDING)
-        stats_bar.setContentsMargins(0, 0, 0, 0)
-        stats = self.corpus_stats_widget.get_dashboard_stats() if hasattr(self.corpus_stats_widget, 'get_dashboard_stats') else [
-            {"value": "2,570", "label": "Total Documents", "unit": "", "objectName": "stat-docs"},
-            {"value": "0.08", "label": "Total Size", "unit": "GB", "objectName": "stat-size"},
-            {"value": "678", "label": "Active Domains", "unit": "", "objectName": "stat-domains"},
-            {"value": "2.5%", "label": "Storage Usage", "unit": "", "objectName": "stat-usage"},
-            {"value": "3", "label": "Running Operations", "unit": "", "objectName": "stat-ops"},
-        ]
-        for stat in stats:
-            card = QWidget()
-            card.setObjectName("stat-card")
-            card_layout = QVBoxLayout(card)
-            card_layout.setContentsMargins(
-                CARD_PADDING + CARD_MARGIN // 2,
-                CARD_PADDING + CARD_MARGIN // 4,
-                CARD_PADDING + CARD_MARGIN // 2,
-                CARD_PADDING + CARD_MARGIN // 4,
-            )
-            card_layout.setSpacing(6)
-            value_label = QLabel(stat["value"])
-            value_label.setObjectName("stat-value")
-            value_label.setStyleSheet("font-size: 36px; font-weight: 800; color: #06b6d4;")
-            value_label.setAlignment(Qt.AlignmentFlag.AlignCenter)
-            card_layout.addWidget(value_label)
-            if stat["unit"]:
-                unit_label = QLabel(stat["unit"])
-                unit_label.setObjectName("stat-unit")
-                unit_label.setStyleSheet("font-size: 20px; color: #d1d5db; font-weight: 600;")
-                unit_label.setAlignment(Qt.AlignmentFlag.AlignCenter)
-                card_layout.addWidget(unit_label)
-            label_label = QLabel(stat["label"])
-            label_label.setObjectName("stat-label")
-            label_label.setStyleSheet("font-size: 15px; color: #9ca3af; text-transform: uppercase; letter-spacing: 0.05em; font-weight: 700;")
-            label_label.setAlignment(Qt.AlignmentFlag.AlignCenter)
-            card_layout.addWidget(label_label)
-            card.setMinimumWidth(220)
-            card.setMaximumWidth(260)
-            stats_bar.addWidget(card)
-        left_col.addLayout(stats_bar)
-
-        # Chart card (centered chart, summary below)
-        chart_card = QWidget()
-        chart_card.setObjectName("card")
-        chart_card.setStyleSheet("background-color: #1a1f2e; border-radius: 16px; border: 1.5px solid #2d3748; padding: 32px 32px 24px 32px;")
-        chart_layout = QVBoxLayout(chart_card)
-        chart_layout.setSpacing(CARD_PADDING)
-        chart_layout.setContentsMargins(0, 0, 0, 0)
-        chart_layout.addWidget(self.domain_distribution_widget, 1)
-        left_col.addWidget(chart_card, 2)
-
-        grid.addLayout(left_col, 0, 0)
-
-        # Right column (sidebar: operations, activity)
-        right_col = QVBoxLayout()
-        right_col.setSpacing(CARD_MARGIN * 2)
-        right_col.setContentsMargins(0, 0, 0, 0)
-        self.active_operations_widget.setMinimumWidth(420)
-        self.active_operations_widget.setMaximumWidth(520)
-        self.recent_activity_widget.setMinimumWidth(420)
-        self.recent_activity_widget.setMaximumWidth(520)
-        right_col.addWidget(self.active_operations_widget)
-        right_col.addWidget(self.recent_activity_widget)
-        grid.addLayout(right_col, 0, 1)
-
-        grid.setColumnStretch(0, 1)
-        grid.setColumnStretch(1, 1)
-        main_layout.addLayout(grid, 1)
-
-        # Legacy activity log (hidden by default, accessible via View All)
-        self.activity_log_widget.hide()
-
-        # Connect signals
-        self.update_needed.connect(self.on_update_needed)
-        self.recent_activity_widget.activity_clicked.connect(self.handle_activity_click)
-        self.recent_activity_widget.view_all_requested.connect(self.handle_view_all_request)
-    
-    def setup_update_timer(self):
-        """Setup timer for periodic updates"""
-        self.update_timer = QTimer(self)
-        self.update_timer.timeout.connect(self.update_data)
-        self.update_timer.start(30000)  # Update every 30 seconds
-    
-    def load_data(self):
-        """Load initial data for dashboard"""
-        try:
-            # Load corpus statistics
-            corpus_stats = self.get_corpus_statistics()
-            self.corpus_stats_widget.update_statistics(corpus_stats)
-            
-            # Load storage usage
-            storage_usage = self.get_storage_usage()
-            # self.storage_usage_widget.update_storage_usage(storage_usage)
-            
-            # Load domain distribution
-            domain_distribution = self.get_domain_distribution()
-            self.domain_distribution_widget.update_distribution_data(domain_distribution)
-            
-            # Load activity log
-            activity_log = self.get_activity_log()
-            self.activity_log_widget.update_activity_log(activity_log)
-            
-            self.logger.info("Dashboard data loaded successfully")
-            
-        except Exception as e:
-            self.logger.error(f"Error loading dashboard data: {e}")
-    
-    def update_data(self):
-        """Update dashboard data"""
-        # Emit signal to update data in the UI thread
-        self.update_needed.emit()
-    
-    @pyqtSlot()
-    def on_update_needed(self):
-        """Handle update signal"""
-        try:
-            # Update corpus statistics
-            corpus_stats = self.get_corpus_statistics()
-            self.corpus_stats_widget.update_statistics(corpus_stats)
-            
-            # Update storage usage
-            storage_usage = self.get_storage_usage()
-            # self.storage_usage_widget.update_storage_usage(storage_usage)
-            
-            # Update domain distribution
-            domain_distribution = self.get_domain_distribution()
-            self.domain_distribution_widget.update_distribution_data(domain_distribution)
-            
-            # Update activity log
-            activity_log = self.get_activity_log()
-            self.activity_log_widget.update_activity_log(activity_log)
-            
-            # Note: Active Operations and Recent Activity have their own auto-refresh timers
-            # so they don't need manual updates here
-            
-        except Exception as e:
-            self.logger.error(f"Error updating dashboard data: {e}")
-    
-    def handle_activity_click(self, activity):
-        """Handle when an activity item is clicked"""
-        # This could show a detailed view or switch to the full activity log
-        self.logger.info(f"Activity clicked: {activity.get('action', 'Unknown')}")
-        # For now, just log it - could be extended to show details dialog
-    
-    def handle_view_all_request(self):
-        """Handle when View All is requested from Recent Activity"""
-        self.logger.info("View All activity requested from dashboard")
-        self.view_all_activity_requested.emit()
-    
-    def get_corpus_statistics(self):
-        """Get corpus statistics"""
-        # In a production app, this would query the actual corpus
-        # For now, we'll return mock data for demonstration
-        return {
-            "total_documents": 2570,
-            "total_size_gb": 45.8,
-            "processed_documents": 2234,
-            "pending_processing": 336,
-            "average_quality": 0.82,
-            "last_updated": datetime.now().strftime("%Y-%m-%d %H:%M:%S")
-        }
-    
-    def get_storage_usage(self):
-        """Get storage usage statistics"""
-        # In a production app, this would query the actual disk usage
-        # For now, we'll return mock data for demonstration
-        return {
-            "total_space_gb": 100.0,
-            "used_space_gb": 45.8,
-            "free_space_gb": 54.2,
-            "usage_by_type": {
-                "PDF": 32.5,
-                "HTML": 8.2,
-                "Code": 3.6,
-                "Other": 1.5
-            }
-        }
-    
-    def get_domain_distribution(self):
-        """Get domain distribution statistics"""
-        # In a production app, this would query the actual domain distribution
-        # For now, we'll return mock data for demonstration
-        return {
-            "Crypto Derivatives": {"allocation": 0.20, "current": 0.18, "documents": 456, "quality": 0.85},
-            "DeFi": {"allocation": 0.12, "current": 0.15, "documents": 289, "quality": 0.82},
-            "High Frequency Trading": {"allocation": 0.15, "current": 0.13, "documents": 378, "quality": 0.88},
-            "Market Microstructure": {"allocation": 0.15, "current": 0.16, "documents": 423, "quality": 0.79},
-            "Portfolio Construction": {"allocation": 0.10, "current": 0.09, "documents": 234, "quality": 0.76},
-            "Regulation & Compliance": {"allocation": 0.05, "current": 0.04, "documents": 145, "quality": 0.91},
-            "Risk Management": {"allocation": 0.15, "current": 0.17, "documents": 467, "quality": 0.83},
-            "Valuation Models": {"allocation": 0.08, "current": 0.08, "documents": 178, "quality": 0.77},
-        }
-    
-    def get_activity_log(self):
-        """Get recent activity log"""
-        # In a production app, this would query the actual activity log
-        # For now, we'll return mock data for demonstration
-        
-        # Get current time for more realistic timestamps
-        now = datetime.now()
-        
-        return [
-            {"time": (now - timedelta(minutes=2)).strftime("%H:%M"), 
-             "action": "GitHub collection started", 
-             "status": "running"},
-            {"time": (now - timedelta(minutes=15)).strftime("%H:%M"), 
-             "action": "PDF processing completed", 
-             "status": "success", 
-             "details": "45 files processed"},
-            {"time": (now - timedelta(minutes=30)).strftime("%H:%M"), 
-             "action": "arXiv collection completed", 
-             "status": "success", 
-             "details": "23 papers collected"},
-            {"time": (now - timedelta(minutes=47)).strftime("%H:%M"), 
-             "action": "ISDA collection completed", 
-             "status": "success", 
-             "details": "12 documents collected"},
-            {"time": (now - timedelta(minutes=63)).strftime("%H:%M"), 
-             "action": "Domain rebalancing started", 
-             "status": "success",
-             "details": "8 domains rebalanced"}
-        ]
->>>>>>> 5e9940da
+        pass
"""
Main window for Crypto Corpus Builder
"""

from PySide6.QtWidgets import (QMainWindow, QTabWidget, QVBoxLayout, QWidget, 
                             QStatusBar, QMenuBar, QToolBar, QProgressBar, 
                             QLabel, QSplitter, QMessageBox, QHBoxLayout, QPushButton, QMenu, QDialog, QLineEdit, QComboBox, QTableWidget, QTableWidgetItem, QHeaderView)
from PySide6.QtCore import Qt, QTimer, Signal as pyqtSignal, QThread, QSize
from PySide6.QtGui import QAction, QIcon, QPixmap
import logging
from pathlib import Path

# Import all tab widgets
from ui.tabs.dashboard_tab import DashboardTab
from ui.tabs.collectors_tab import CollectorsTab
from ui.tabs.processors_tab import ProcessorsTab
from ui.tabs.corpus_manager_tab import CorpusManagerTab
from ui.tabs.balancer_tab import BalancerTab
from ui.tabs.analytics_tab import AnalyticsTab
from ui.tabs.configuration_tab import ConfigurationTab
from ui.tabs.logs_tab import LogsTab
from ui.tabs.full_activity_tab import FullActivityTab
from ui.dialogs.settings_dialog import SettingsDialog
from shared_tools.ui_wrappers.processors.corpus_balancer_wrapper import CorpusBalancerWrapper
from shared_tools.services.activity_log_service import ActivityLogService
from shared_tools.services.task_history_service import TaskHistoryService
from shared_tools.services.tab_audit_service import TabAuditService

class CryptoCorpusMainWindow(QMainWindow):
    """Main application window"""
    
    def __init__(self, config):
        super().__init__()
        self.logger = logging.getLogger(self.__class__.__name__)
        self.logger.debug(
            "MainWindow received config type: %s", type(config)
        )
        self.logger.debug("MainWindow received config value: %s", config)
        self.logger.debug(
            "Config has 'get' method: %s", hasattr(config, "get")
        )
        self.config = config

        # Services and wrappers
        self.activity_log_service = ActivityLogService()
        self.task_history_service = TaskHistoryService()
        self.balancer_wrapper = CorpusBalancerWrapper(self.config)
        self.balancer_wrapper.balance_completed.connect(self.on_balance_completed)
        
        # Initialize tab attributes to None
        self.dashboard_tab = None
        self.collectors_tab = None
        self.processors_tab = None
        self.corpus_manager_tab = None
        self.balancer_tab = None
        self.analytics_tab = None
        self.configuration_tab = None
        self.logs_tab = None
        self.full_activity_tab = None

        # Settings dialog for application preferences
        self.settings_dialog = SettingsDialog(current_settings=getattr(self.config, 'config', {}), parent=self)
        self.settings_dialog.settings_saved.connect(self.on_settings_saved)
        
        # Initialize UI
        self.init_ui()
        self.init_status_bar()
        self.init_menu_bar()
        self.init_toolbar()
        
        # Connect signals
        self.connect_signals()
        
        # Setup update timer
        self.setup_update_timer()

        # Run a startup audit of tab connections
        try:
            self.tab_audit_service = TabAuditService(self)
            self.tab_audit_service.audit()
        except Exception as exc:  # pragma: no cover - defensive
            self.logger.error("Tab audit failed: %s", exc)

        self.logger.info("Main window initialized")
    
    def init_ui(self):
        """Initialize the user interface"""
        # Set window properties
        self.setWindowTitle("Crypto Corpus Builder v3")
        self.setMinimumSize(1200, 800)
        self.resize(1400, 900)
        
        # Create central widget and layout
        central_widget = QWidget()
        self.setCentralWidget(central_widget)
        
        layout = QVBoxLayout(central_widget)
        layout.setContentsMargins(0, 0, 0, 0)
        
        # Create tab widget
        self.tab_widget = QTabWidget()
        self.tab_widget.setTabPosition(QTabWidget.TabPosition.North)
        self.tab_widget.setMovable(False)
        layout.addWidget(self.tab_widget)
        
        # Initialize all tabs
        self.init_tabs()
    
    def init_tabs(self):
        """Initialize all application tabs"""
        try:
            self.logger.debug(
                "About to initialize tabs with config type: %s", type(self.config)
            )
            self.logger.debug(
                "About to initialize tabs with config value: %s", self.config
            )
            # Dashboard tab
            self.logger.debug("Initializing DashboardTab...")
            self.dashboard_tab = DashboardTab(self.config, self.activity_log_service)
            self.logger.debug("DashboardTab initialized successfully")
            self.tab_widget.addTab(self.dashboard_tab, "📊 Dashboard")
            # Collectors tab
            self.logger.debug("Initializing CollectorsTab...")
            self.collectors_tab = CollectorsTab(self.config, task_history_service=self.task_history_service)
            self.logger.debug("CollectorsTab initialized successfully")
            self.tab_widget.addTab(self.collectors_tab, "🔍 Collectors")
            # Processors tab
            self.logger.debug("Initializing ProcessorsTab...")
            self.processors_tab = ProcessorsTab(self.config, task_history_service=self.task_history_service)
            self.logger.debug("ProcessorsTab initialized successfully")
            self.tab_widget.addTab(self.processors_tab, "⚙️ Processors")
            # Corpus Manager tab
            self.logger.debug("Initializing CorpusManagerTab...")
            self.corpus_manager_tab = CorpusManagerTab(self.config)
            self.logger.debug("CorpusManagerTab initialized successfully")
            self.tab_widget.addTab(self.corpus_manager_tab, "📁 Corpus Manager")
            # Balancer tab
            self.logger.debug("Initializing BalancerTab...")
            self.balancer_tab = BalancerTab(self.config)
            self.logger.debug("BalancerTab initialized successfully")
            self.tab_widget.addTab(self.balancer_tab, "⚖️ Balancer")
            # Analytics tab
            self.logger.debug("Initializing AnalyticsTab...")
            self.analytics_tab = AnalyticsTab(self.config)
            self.logger.debug("AnalyticsTab initialized successfully")
            self.tab_widget.addTab(self.analytics_tab, "📈 Analytics")
            # Configuration tab
            self.logger.debug("Initializing ConfigurationTab...")
            self.configuration_tab = ConfigurationTab(self.config)
            self.logger.debug("ConfigurationTab initialized successfully")
            self.tab_widget.addTab(self.configuration_tab, "⚙️ Configuration")
            # Logs tab
            self.logger.debug("Initializing LogsTab...")
            self.logs_tab = LogsTab(self.config)
            self.logger.debug("LogsTab initialized successfully")
            self.tab_widget.addTab(self.logs_tab, "📝 Logs")
            self.logger.info("All tabs initialized successfully")
        except Exception as e:
            self.logger.error(f"Failed to initialize tabs: {e}")
            self.show_error("Initialization Error", f"Failed to initialize application tabs: {e}")
    
    def init_status_bar(self):
        """Initialize the status bar"""
        self.status_bar = self.statusBar()
        
        # System status label
        self.system_status_label = QLabel("System Ready")
        self.status_bar.addWidget(self.system_status_label)
        
        # Progress bar
        self.progress_bar = QProgressBar()
        self.progress_bar.setVisible(False)
        self.progress_bar.setMaximumWidth(200)
        self.status_bar.addPermanentWidget(self.progress_bar)
        
        # Environment label
        env_label = QLabel(f"Environment: {self.config.environment}")
        self.status_bar.addPermanentWidget(env_label)
    
    def init_menu_bar(self):
        """Initialize the menu bar"""
        menubar = self.menuBar()
        
        # File menu
        file_menu = menubar.addMenu('&File')
        
        # Exit action
        exit_action = QAction('E&xit', self)
        exit_action.setShortcut('Ctrl+Q')
        exit_action.setStatusTip('Exit application')
        exit_action.triggered.connect(self.close)
        file_menu.addAction(exit_action)
        
        # Tools menu
        tools_menu = menubar.addMenu('&Tools')
        
        # Export action
        export_action = QAction('&Export Corpus', self)
        export_action.setStatusTip('Export corpus data')
        export_action.triggered.connect(self.export_corpus)
        tools_menu.addAction(export_action)
        
        # Import action
        import_action = QAction('&Import Corpus', self)
        import_action.setStatusTip('Import corpus data')
        import_action.triggered.connect(self.import_corpus)
        tools_menu.addAction(import_action)
        
        # Help menu
        help_menu = menubar.addMenu('&Help')
        
        # About action
        about_action = QAction('&About', self)
        about_action.setStatusTip('About Crypto Corpus Builder')
        about_action.triggered.connect(self.show_about)
        help_menu.addAction(about_action)
    
    def init_toolbar(self):
        """Initialize the toolbar"""
        toolbar = self.addToolBar('Main')
        toolbar.setToolButtonStyle(Qt.ToolButtonStyle.ToolButtonTextBesideIcon)
        
        # Quick actions
        start_collection_action = QAction('Start Collection', self)
        start_collection_action.setStatusTip('Start data collection')
        start_collection_action.triggered.connect(self.quick_start_collection)
        toolbar.addAction(start_collection_action)
        
        toolbar.addSeparator()
        
        start_processing_action = QAction('Start Processing', self)
        start_processing_action.setStatusTip('Start data processing')
        start_processing_action.triggered.connect(self.quick_start_processing)
        toolbar.addAction(start_processing_action)
    
    def connect_signals(self):
        """Connect signals between components"""
        # Tab change signal
        self.tab_widget.currentChanged.connect(self.on_tab_changed)
        
        # Connect tab signals to status updates
        if getattr(self, "collectors_tab", None) and hasattr(self.collectors_tab, 'collection_started'):
            self.collectors_tab.collection_started.connect(self.on_collection_started)
            self.collectors_tab.collection_finished.connect(self.on_collection_finished)
        
        if getattr(self, "processors_tab", None) and hasattr(self.processors_tab, 'processing_started'):
            self.processors_tab.processing_started.connect(self.on_processing_started)
            self.processors_tab.processing_finished.connect(self.on_processing_finished)

        if getattr(self, "configuration_tab", None) and hasattr(self.configuration_tab, 'configuration_saved'):
            self.configuration_tab.configuration_saved.connect(lambda _: self.config.save())
            if self.activity_log_service:
                self.configuration_tab.configuration_saved.connect(
                    lambda _: self.activity_log_service.log("Configuration", "Settings saved")
                )

        # Connect dashboard signals
        if getattr(self, "dashboard_tab", None):
            if hasattr(self.dashboard_tab, 'view_all_activity_requested'):
                self.dashboard_tab.view_all_activity_requested.connect(self.show_full_activity_tab)
            if hasattr(self.dashboard_tab, 'rebalance_requested'):
                self.dashboard_tab.rebalance_requested.connect(self.on_rebalance_requested)

        # Refresh collectors when balancing completes
        if getattr(self, "balancer_tab", None) and hasattr(self.balancer_tab, "balancer"):
            balancer = self.balancer_tab.balancer
            if hasattr(balancer, "balance_completed"):
                balancer.balance_completed.connect(self.on_balance_completed)
    
    def setup_update_timer(self):
        """Setup timer for periodic updates"""
        self.update_timer = QTimer()
        self.update_timer.timeout.connect(self.update_status)
        self.update_timer.start(5000)  # Update every 5 seconds
    
    def on_tab_changed(self, index):
        """Handle tab change"""
        tab_names = ["Dashboard", "Collectors", "Processors", "Corpus Manager", 
                     "Balancer", "Analytics", "Configuration", "Logs"]
        if 0 <= index < len(tab_names):
            self.system_status_label.setText(f"Viewing: {tab_names[index]}")
    
    def on_collection_started(self, collector_name):
        """Handle collection start"""
        self.system_status_label.setText(f"Collecting: {collector_name}")
        self.progress_bar.setVisible(True)
        self.progress_bar.setRange(0, 0)  # Indeterminate progress
    
    def on_collection_finished(self, collector_name, success):
        """Handle collection finish"""
        status = "completed" if success else "failed"
        self.system_status_label.setText(f"Collection {status}: {collector_name}")
        self.progress_bar.setVisible(False)
    
    def on_processing_started(self, processor_name):
        """Handle processing start"""
        self.system_status_label.setText(f"Processing: {processor_name}")
        self.progress_bar.setVisible(True)
        self.progress_bar.setRange(0, 100)
    
    def on_processing_finished(self, processor_name, success):
        """Handle processing finish"""
        status = "completed" if success else "failed"
        self.system_status_label.setText(f"Processing {status}: {processor_name}")
        self.progress_bar.setVisible(False)
    
    def update_status(self):
        """Update status periodically"""
        # Update system status if no operations running
        if not self.progress_bar.isVisible():
            self.system_status_label.setText("System Ready")
    
    def quick_start_collection(self):
        """Quick start collection from toolbar"""
        self.tab_widget.setCurrentIndex(1)  # Switch to collectors tab
        # Trigger quick collection if available
        if getattr(self, "collectors_tab", None) and hasattr(self.collectors_tab, 'quick_start'):
            self.collectors_tab.quick_start()
    
    def quick_start_processing(self):
        """Quick start processing from toolbar"""
        self.tab_widget.setCurrentIndex(2)  # Switch to processors tab
        # Trigger quick processing if available
        if getattr(self, "processors_tab", None) and hasattr(self.processors_tab, 'quick_start'):
            self.processors_tab.quick_start()

    def on_settings_saved(self, settings):
        """Persist settings from the settings dialog."""
        for key, value in settings.items():
            try:
                self.config.set(key, value)
            except Exception:
                pass
        self.config.save()
    
    def export_corpus(self):
        """Export corpus data"""
        # TODO: Implement corpus export
        QMessageBox.information(self, "Export", "Corpus export functionality coming soon!")
    
    def import_corpus(self):
        """Import corpus data"""
        # TODO: Implement corpus import
        QMessageBox.information(self, "Import", "Corpus import functionality coming soon!")
    
    def show_about(self):
        """Show about dialog"""
        about_text = """
        <h2>Crypto Corpus Builder v3</h2>
        <p>A comprehensive tool for building and managing cryptocurrency research corpora.</p>
        <p><b>Features:</b></p>
        <ul>
        <li>Multi-source data collection</li>
        <li>Advanced text processing</li>
        <li>Corpus balancing and analytics</li>
        <li>Real-time monitoring</li>
        </ul>
        <p><b>© 2025 CryptoFinance Research</b></p>
        """
        QMessageBox.about(self, "About", about_text)
    
    def show_error(self, title, message):
        """Show error dialog"""
        QMessageBox.critical(self, title, message)

    def on_rebalance_requested(self):
        """Handle manual rebalance requests from the dashboard."""
        if self.activity_log_service:
            self.activity_log_service.log("Balancer", "Manual rebalancing initiated from Dashboard")
        self.balancer_wrapper.balance_corpus()
    
    def show_full_activity_tab(self):
        """Show the full activity tab when View All is clicked"""
        try:
            print("[DEBUG] show_full_activity_tab called")
            # Check if Full Activity tab already exists
            for i in range(self.tab_widget.count()):
                if self.tab_widget.tabText(i) == "📊 Full Activity":
                    # Tab exists, switch to it
                    self.tab_widget.setCurrentIndex(i)
                    return
            
            # Create new Full Activity tab
            if not self.full_activity_tab:
                self.full_activity_tab = FullActivityTab(
<<<<<<< HEAD
                    self.config,
                    activity_log_service=self.activity_log_service,
                    task_source=self.task_history_service,
                )
=======
                self.config,
                activity_log_service=self.activity_log_service,
                task_history_service=self.task_history_service,
                )
                self.full_activity_tab.retry_requested.connect(self.on_retry_requested)
                self.full_activity_tab.stop_requested.connect(self.on_stop_requested)
>>>>>>> 1954a5de
            
            # Add the tab and switch to it
            tab_index = self.tab_widget.addTab(self.full_activity_tab, "📊 Full Activity")
            self.tab_widget.setCurrentIndex(tab_index)
            
            self.logger.info("Full Activity tab opened successfully")
            
        except Exception as e:
            self.logger.error(f"Error opening Full Activity tab: {e}")
            self.show_error("Tab Error", f"Failed to open Full Activity tab: {e}")

    def on_retry_requested(self, task_id: str) -> None:
        """Handle retry requests from the Full Activity tab."""
        self.logger.info("Retry requested for task %s", task_id)

    def on_stop_requested(self, task_id: str) -> None:
        """Handle stop requests from the Full Activity tab."""
        self.logger.info("Stop requested for task %s", task_id)
    
    def center_on_screen(self):
        """Center the window on the screen"""
        screen = self.screen().availableGeometry()
        size = self.geometry()
        self.move(
            (screen.width() - size.width()) // 2,
            (screen.height() - size.height()) // 2
        )
    
    def closeEvent(self, event):
        """Handle window close event"""
        # Stop any running operations
        try:
            if getattr(self, "collectors_tab", None) and hasattr(self.collectors_tab, 'stop_all'):
                self.collectors_tab.stop_all()
            if getattr(self, "processors_tab", None) and hasattr(self.processors_tab, 'stop_all'):
                self.processors_tab.stop_all()
        except Exception as e:
            self.logger.error(f"Error stopping operations: {e}")

        # Accept the close event
        event.accept()
        self.logger.info("Main window closed")

    def on_balance_completed(self):
        """Refresh collectors and log completion of corpus rebalancing."""
        if getattr(self, "collectors_tab", None):
            wrappers = getattr(self.collectors_tab, "collector_wrappers", {})
            for wrapper in wrappers.values():
                if hasattr(wrapper, "refresh_config"):
                    try:
                        wrapper.refresh_config()
                    except Exception as e:  # pragma: no cover
                        self.logger.error(
                            f"Failed to refresh config for collector {getattr(wrapper, 'name', 'unknown')}: {e}"
                        )
        else:
            message = "Corpus balancing completed (no collectors tab found)."

        try:
            if self.activity_log_service:
                self.activity_log_service.log("Balancer", message)
            else:
                self.logger.info(message)
        except Exception as e:
            self.logger.error(f"Failed to log activity: {e}") 
     <|MERGE_RESOLUTION|>--- conflicted
+++ resolved
@@ -384,19 +384,12 @@
             # Create new Full Activity tab
             if not self.full_activity_tab:
                 self.full_activity_tab = FullActivityTab(
-<<<<<<< HEAD
-                    self.config,
-                    activity_log_service=self.activity_log_service,
-                    task_source=self.task_history_service,
-                )
-=======
                 self.config,
                 activity_log_service=self.activity_log_service,
                 task_history_service=self.task_history_service,
                 )
                 self.full_activity_tab.retry_requested.connect(self.on_retry_requested)
                 self.full_activity_tab.stop_requested.connect(self.on_stop_requested)
->>>>>>> 1954a5de
             
             # Add the tab and switch to it
             tab_index = self.tab_widget.addTab(self.full_activity_tab, "📊 Full Activity")

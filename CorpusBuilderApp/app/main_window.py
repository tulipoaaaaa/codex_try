--- conflicted
+++ resolved
@@ -383,17 +383,13 @@
             
             # Create new Full Activity tab
             if not self.full_activity_tab:
-<<<<<<< HEAD
-                self.full_activity_tab = FullActivityTab(self.config)
+                self.full_activity_tab = FullActivityTab(
+                self.config,
+                activity_log_service=self.activity_log_service,
+                task_history_service=self.task_history_service,
+                )
                 self.full_activity_tab.retry_requested.connect(self.on_retry_requested)
                 self.full_activity_tab.stop_requested.connect(self.on_stop_requested)
-=======
-                self.full_activity_tab = FullActivityTab(
-                    self.config,
-                    activity_log_service=self.activity_log_service,
-                    task_history_service=self.task_history_service,
-                )
->>>>>>> 9d4dff14
             
             # Add the tab and switch to it
             tab_index = self.tab_widget.addTab(self.full_activity_tab, "📊 Full Activity")
